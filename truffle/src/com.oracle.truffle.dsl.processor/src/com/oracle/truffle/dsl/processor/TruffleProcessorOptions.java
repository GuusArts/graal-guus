/*
 * Copyright (c) 2020, 2020, Oracle and/or its affiliates. All rights reserved.
 * DO NOT ALTER OR REMOVE COPYRIGHT NOTICES OR THIS FILE HEADER.
 *
 * The Universal Permissive License (UPL), Version 1.0
 *
 * Subject to the condition set forth below, permission is hereby granted to any
 * person obtaining a copy of this software, associated documentation and/or
 * data (collectively the "Software"), free of charge and under any and all
 * copyright rights in the Software, and any and all patent rights owned or
 * freely licensable by each licensor hereunder covering either (i) the
 * unmodified Software as contributed to or provided by such licensor, or (ii)
 * the Larger Works (as defined below), to deal in both
 *
 * (a) the Software, and
 *
 * (b) any piece of software and/or hardware listed in the lrgrwrks.txt file if
 * one is included with the Software each a "Larger Work" to which the Software
 * is contributed by such licensors),
 *
 * without restriction, including without limitation the rights to copy, create
 * derivative works of, display, perform, and distribute the Software and make,
 * use, sell, offer for sale, import, export, have made, and have sold the
 * Software and the Larger Work(s), and to sublicense the foregoing rights on
 * either these or other terms.
 *
 * This license is subject to the following condition:
 *
 * The above copyright notice and either this complete permission notice or at a
 * minimum a reference to the UPL must be included in all copies or substantial
 * portions of the Software.
 *
 * THE SOFTWARE IS PROVIDED "AS IS", WITHOUT WARRANTY OF ANY KIND, EXPRESS OR
 * IMPLIED, INCLUDING BUT NOT LIMITED TO THE WARRANTIES OF MERCHANTABILITY,
 * FITNESS FOR A PARTICULAR PURPOSE AND NONINFRINGEMENT. IN NO EVENT SHALL THE
 * AUTHORS OR COPYRIGHT HOLDERS BE LIABLE FOR ANY CLAIM, DAMAGES OR OTHER
 * LIABILITY, WHETHER IN AN ACTION OF CONTRACT, TORT OR OTHERWISE, ARISING FROM,
 * OUT OF OR IN CONNECTION WITH THE SOFTWARE OR THE USE OR OTHER DEALINGS IN THE
 * SOFTWARE.
 */
package com.oracle.truffle.dsl.processor;

import java.util.HashSet;
import java.util.Set;

import javax.annotation.processing.ProcessingEnvironment;
import javax.lang.model.element.Element;
import javax.lang.model.type.DeclaredType;

import com.oracle.truffle.dsl.processor.generator.FlatNodeGenFactory;
import com.oracle.truffle.dsl.processor.java.ElementUtils;
import com.oracle.truffle.dsl.processor.model.NodeData;

/**
 * Aggregates all options recognized by {@link TruffleProcessor}.
 *
 * Pass using javac:
 *
 * <pre>
 * -Atruffle.dsl.SuppressAllWarnings=true
 * </pre>
 *
 * Pass to mx build:
 *
 * <pre>
 * mx build -A-Atruffle.dsl.SuppressAllWarnings=true
 * </pre>
 */
public class TruffleProcessorOptions {
    private static final String OptionsPrefix = "truffle.dsl.";
    private static final String GenerateSpecializationStatisticsOptionName = "GenerateSpecializationStatistics";
    private static final String GenerateSlowPathOnlyOptionName = "GenerateSlowPathOnly";
    private static final String GenerateSlowPathOnlyFilterOptionName = "GenerateSlowPathOnlyFilter";
    private static final String SuppressAllWarnings = "SuppressAllWarnings";
    private static final String CacheSharingWarningsEnabledOptionName = "cacheSharingWarningsEnabled";
    private static final String StateBitWidth = "StateBitWidth";
    private static final String PrintTimings = "PrintTimings";
<<<<<<< HEAD

    private static final String OperationsEnableTracingOptionName = "operations.EnableTracing";
=======
>>>>>>> 85dfa565

    public static Boolean generateSpecializationStatistics(ProcessingEnvironment env) {
        String value = env.getOptions().get(OptionsPrefix + GenerateSpecializationStatisticsOptionName);
        return value == null ? null : Boolean.parseBoolean(value);
    }

    public static boolean generateSlowPathOnly(ProcessingEnvironment env) {
        return Boolean.parseBoolean(env.getOptions().get(OptionsPrefix + GenerateSlowPathOnlyOptionName));
    }

    public static boolean printTimings(ProcessingEnvironment env) {
        return Boolean.parseBoolean(env.getOptions().get(OptionsPrefix + PrintTimings));
    }

    public static String generateSlowPathOnlyFilter(ProcessingEnvironment env) {
        return env.getOptions().get(OptionsPrefix + GenerateSlowPathOnlyFilterOptionName);
    }

    public static boolean suppressAllWarnings(ProcessingEnvironment env) {
        String v = env.getOptions().get(OptionsPrefix + SuppressAllWarnings);
        return Boolean.parseBoolean(v);
    }

    public static boolean cacheSharingWarningsEnabled(ProcessingEnvironment env) {
        String s = env.getOptions().get(OptionsPrefix + CacheSharingWarningsEnabledOptionName);
        if (s == null) {
            return !TruffleProcessorOptions.generateSlowPathOnly(env);
        }
        return Boolean.parseBoolean(s);
    }

    public static int stateBitWidth(NodeData node) {
        ProcessorContext context = ProcessorContext.getInstance();
        DeclaredType disableStateWidth = context.getTypes().DisableStateBitWidthModification;
        if (disableStateWidth != null) {
            Element element = node.getTemplateType();
            while (element != null) {
                if (ElementUtils.findAnnotationMirror(element, disableStateWidth) != null) {
                    return FlatNodeGenFactory.DEFAULT_MAX_BIT_WIDTH;
                }
                element = element.getEnclosingElement();
            }
        }

        String value = context.getEnvironment().getOptions().get(OptionsPrefix + StateBitWidth);
        if (value == null) {
            return FlatNodeGenFactory.DEFAULT_MAX_BIT_WIDTH;
        } else {
            return Integer.parseInt(value);
        }
    }

    public static boolean operationsEnableTracing(ProcessingEnvironment env) {
        String value = env.getOptions().get(OptionsPrefix + OperationsEnableTracingOptionName);
        return value == null ? false : Boolean.parseBoolean(value);
    }

    public static Set<String> getSupportedOptions() {
        HashSet<String> result = new HashSet<>();
        result.add(OptionsPrefix + GenerateSpecializationStatisticsOptionName);
        result.add(OptionsPrefix + GenerateSlowPathOnlyOptionName);
        result.add(OptionsPrefix + GenerateSlowPathOnlyFilterOptionName);
        result.add(OptionsPrefix + CacheSharingWarningsEnabledOptionName);
        result.add(OptionsPrefix + StateBitWidth);
        result.add(OptionsPrefix + SuppressAllWarnings);
        result.add(OptionsPrefix + PrintTimings);
        return result;
    }
}<|MERGE_RESOLUTION|>--- conflicted
+++ resolved
@@ -75,11 +75,6 @@
     private static final String CacheSharingWarningsEnabledOptionName = "cacheSharingWarningsEnabled";
     private static final String StateBitWidth = "StateBitWidth";
     private static final String PrintTimings = "PrintTimings";
-<<<<<<< HEAD
-
-    private static final String OperationsEnableTracingOptionName = "operations.EnableTracing";
-=======
->>>>>>> 85dfa565
 
     public static Boolean generateSpecializationStatistics(ProcessingEnvironment env) {
         String value = env.getOptions().get(OptionsPrefix + GenerateSpecializationStatisticsOptionName);
