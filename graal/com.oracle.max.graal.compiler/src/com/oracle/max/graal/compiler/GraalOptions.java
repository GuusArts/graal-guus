/*
 * Copyright (c) 2009, 2011, Oracle and/or its affiliates. All rights reserved.
 * DO NOT ALTER OR REMOVE COPYRIGHT NOTICES OR THIS FILE HEADER.
 *
 * This code is free software; you can redistribute it and/or modify it
 * under the terms of the GNU General Public License version 2 only, as
 * published by the Free Software Foundation.
 *
 * This code is distributed in the hope that it will be useful, but WITHOUT
 * ANY WARRANTY; without even the implied warranty of MERCHANTABILITY or
 * FITNESS FOR A PARTICULAR PURPOSE.  See the GNU General Public License
 * version 2 for more details (a copy is included in the LICENSE file that
 * accompanied this code).
 *
 * You should have received a copy of the GNU General Public License version
 * 2 along with this work; if not, write to the Free Software Foundation,
 * Inc., 51 Franklin St, Fifth Floor, Boston, MA 02110-1301 USA.
 *
 * Please contact Oracle, 500 Oracle Parkway, Redwood Shores, CA 94065 USA
 * or visit www.oracle.com if you need additional information or have any
 * questions.
 */
package com.oracle.max.graal.compiler;

import com.oracle.max.graal.compiler.debug.TTY.*;

/**
 * This class encapsulates options that control the behavior of the Graal compiler.
 * The help message for each option is specified by a {@linkplain #helpMap help map}.
 *
 * (tw) WARNING: Fields of this class are treated as final by Graal.
 */
public final class GraalOptions {

    // Checkstyle: stop
    private static final boolean ____ = false;
    // Checkstyle: resume


    public static boolean Lower                              = true;

    // inlining settings
    public static boolean Inline                             = true;
    public static boolean CacheGraphs                        = ____;
    public static boolean InlineWithTypeCheck                = ____;
    public static int     MaximumInstructionCount            = 37000;
    public static float   MaximumInlineRatio                 = 0.90f;
    public static int     MaximumInlineSize                  = 35;
    public static int     MaximumFreqInlineSize              = 200;
    public static int     FreqInlineRatio                    = 20;
    public static int     MaximumTrivialSize                 = 6;
    public static int     MaximumInlineLevel                 = 9;
    public static int     MaximumRecursiveInlineLevel        = 2;
    public static int     MaximumDesiredSize                 = 8000;
    public static int     MaximumShortLoopSize               = 5;

    // escape analysis settings
    public static int     ForcedInlineEscapeWeight           = 0;
    public static int     MaximumEscapeAnalysisArrayLength   = 32;

    // debugging settings
    public static boolean VerifyPointerMaps                  = ____;
    public static int     MethodEndBreakpointGuards          = 0;
    public static boolean ZapStackOnMethodEntry              = ____;
    public static boolean StressLinearScan                   = ____;
    public static boolean BailoutOnException                 = ____;
    public static boolean DeoptALot                          = ____;

    public static boolean TestGraphDuplication               = ____;

    /**
     * See {@link Filter#Filter(String, Object)}.
     */
    public static String  PrintFilter                        = null;

    // printing settings
    public static boolean PrintLIR                           = ____;
    public static boolean PrintCFGToFile                     = ____;

    // DOT output settings
    public static boolean PrintDOTGraphToFile                = ____;
    public static boolean PrintDOTGraphToPdf                 = ____;
    public static boolean OmitDOTFrameStates                 = ____;

    // Ideal graph visualizer output settings
    public static boolean Plot                               = ____;
    public static int     PrintIdealGraphLevel               = 0;
    public static boolean PrintIdealGraphFile                = ____;
    public static String  PrintIdealGraphAddress             = "127.0.0.1";
    public static int     PrintIdealGraphPort                = 4444;

    // Other printing settings
    public static boolean Meter                              = ____;
    public static boolean Time                               = ____;
    public static boolean PrintCompilation                   = ____;
    public static boolean PrintXirTemplates                  = ____;
    public static boolean PrintIRWithLIR                     = ____;
    public static boolean PrintAssembly                      = ____;
    public static boolean PrintCodeBytes                     = ____;
    public static int     PrintAssemblyBytesPerLine          = 16;
    public static int     TraceLinearScanLevel               = 0;
    public static int     TraceLIRGeneratorLevel             = 0;
    public static boolean TraceRelocation                    = ____;
    public static boolean TraceLIRVisit                      = ____;
    public static boolean TraceAssembler                     = ____;
    public static boolean TraceInlining                      = ____;
    public static boolean TraceDeadCodeElimination           = ____;
<<<<<<< HEAD
    public static boolean TraceEscapeAnalysis                = ____;
=======
    public static boolean TraceMemoryMaps                    = ____;
>>>>>>> 5735f4a8
    public static int     TraceBytecodeParserLevel           = 0;
    public static boolean QuietBailout                       = ____;

    // state merging settings
    public static boolean AssumeVerifiedBytecode             = ____;

    // Linear scan settings
    public static boolean CopyPointerStackArguments          = true;

    // Code generator settings
    public static boolean GenLIR                             = true;
    public static boolean GenCode                            = true;
    public static boolean UseBranchPrediction                = true;
    public static boolean UseExceptionProbability            = ____;
    public static int     MatureInvocationCount              = 100;

    public static boolean UseConstDirectCall                 = ____;

    public static boolean GenSpecialDivChecks                = ____;
    public static boolean GenAssertionCode                   = ____;
    public static boolean AlignCallsForPatching              = true;
    public static boolean NullCheckUniquePc                  = ____;
    public static boolean InvokeSnippetAfterArguments        = ____;
    public static boolean ResolveClassBeforeStaticInvoke     = true;

    // Translating tableswitch instructions
    public static int     SequentialSwitchLimit              = 4;
    public static int     RangeTestsSwitchDensity            = 5;

    public static boolean DetailedAsserts                    = ____;

    // Runtime settings
    public static int     ReadPrefetchInstr                  = 0;
    public static int     StackShadowPages                   = 2;

    // Assembler settings
    public static boolean CommentedAssembly                  = ____;
    public static boolean PrintLIRWithAssembly               = ____;

    public static boolean OptCanonicalizer                   = true;
    public static boolean OptLoops                           = true;
}<|MERGE_RESOLUTION|>--- conflicted
+++ resolved
@@ -105,11 +105,8 @@
     public static boolean TraceAssembler                     = ____;
     public static boolean TraceInlining                      = ____;
     public static boolean TraceDeadCodeElimination           = ____;
-<<<<<<< HEAD
     public static boolean TraceEscapeAnalysis                = ____;
-=======
     public static boolean TraceMemoryMaps                    = ____;
->>>>>>> 5735f4a8
     public static int     TraceBytecodeParserLevel           = 0;
     public static boolean QuietBailout                       = ____;
 
