--- conflicted
+++ resolved
@@ -78,14 +78,22 @@
   ]
 }
 
-benchDaCapo : ${common} ${java8Downloads} {
+bench-jvmci : ${common} ${java8Downloads} {
+  mx-settings : ["mx", "--vm=jvmci", "--vmbuild=product"]
+  setup: [
+    ${bench-jvmci.mx-settings} ["build"]
+  ]
+  mx-benchmark : ${bench-jvmci.mx-settings} ["--jdk=jvmci", "benchmark", "--results-file", "bench-results.json"]
+  teardown : [
+    ["bench-uploader.py", "--url", "$BENCH_SERVER_URL", "bench-results.json"]
+  ]
+}
+
+benchDaCapo : ${bench-jvmci} {
   downloads : {
     DACAPO : {name : dacapo, version : "9.12"}
   }
-  mx-benchmark : ["mx", "benchmark", "--results-file", "bench-results.json", "dacapo:*"]
-  teardown : [
-    ["bench-uploader.py", "--url", "$BENCH_SERVER_URL", "bench-results.json"]
-  ]
+  mx-benchmark : ${bench-jvmci.mx-benchmark} ["dacapo:*"]
 }
 
 benchDaCapo_x52 : ${benchDaCapo} {
@@ -97,15 +105,6 @@
 }
 
 builds = [
-<<<<<<< HEAD
-  ${gateTest8}        {capabilities : [linux, amd64, gate],   name : "gate-test-8-linux-amd64"}
-  ${gateBootstrap8}   {capabilities : [linux, amd64, gate],   name : "gate-bootstrap-8-linux-amd64"}
-# ${gateTest9}        {capabilities : [linux, amd64, gate],   name : "gate-test-9-linux-amd64"}
-# ${gateBootstrap9}   {capabilities : [linux, amd64, gate],   name : "gate-bootstrap-9-linux-amd64"}
-  ${gateStyle}        {capabilities : [linux, amd64, gate],   name : "gate-style-linux-amd64"}
-  ${gateTest8}        {capabilities : [linux, sparcv9, gate], name : "gate-test-8-linux-sparcv9", timelimit: "1:00:00"}
-# ${benchSPECjvm2008} {capabilities : [linux, amd64, bench],  name : "bench-specjvm2008-linux-amd64"}
-=======
   ${gateTest8}        {capabilities : [linux, amd64, gate],   name: "gate-test-8-linux-amd64"}
   ${gateBootstrap8}   {capabilities : [linux, amd64, gate],   name: "gate-bootstrap-8-linux-amd64"}
 # ${gateTest9}        {capabilities : [linux, amd64, gate],   name: "gate-test-9-linux-amd64"}
@@ -113,7 +112,6 @@
   ${gateStyle}        {capabilities : [linux, amd64, gate],   name: "gate-style-linux-amd64"}
 # The linux-sparc gate machine throws OOME when running `javac -X -J-Xms64M -J-Xint` too often.
 #  ${gateTest8}        {capabilities : [linux, sparcv9, gate], name: "gate-test-8-linux-sparcv9", timelimit: "1:00:00"}
-  ${benchSPECjvm2008} {capabilities : [linux, amd64, bench],  name: "bench-specjvm2008-linux-amd64"}
->>>>>>> a49d40da
+#  ${benchSPECjvm2008} {capabilities : [linux, amd64, bench],  name: "bench-specjvm2008-linux-amd64"}
   ${benchDaCapo_x52}
 ]