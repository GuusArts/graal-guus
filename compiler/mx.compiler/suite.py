--- conflicted
+++ resolved
@@ -4,13 +4,8 @@
   "sourceinprojectwhitelist" : [],
 
   "groupId" : "org.graalvm.compiler",
-<<<<<<< HEAD
-  "version" : "1.0.0-rc15",
-  "release" : True,
-=======
   "version" : "1.0.0-rc16",
   "release" : False,
->>>>>>> 0cd3aa15
   "url" : "http://www.graalvm.org/",
   "developer" : {
     "name" : "Truffle and Graal developers",
