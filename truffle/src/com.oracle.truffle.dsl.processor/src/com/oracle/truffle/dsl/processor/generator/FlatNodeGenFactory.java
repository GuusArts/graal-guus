/*
 * Copyright (c) 2014, 2021, Oracle and/or its affiliates. All rights reserved.
 * DO NOT ALTER OR REMOVE COPYRIGHT NOTICES OR THIS FILE HEADER.
 *
 * The Universal Permissive License (UPL), Version 1.0
 *
 * Subject to the condition set forth below, permission is hereby granted to any
 * person obtaining a copy of this software, associated documentation and/or
 * data (collectively the "Software"), free of charge and under any and all
 * copyright rights in the Software, and any and all patent rights owned or
 * freely licensable by each licensor hereunder covering either (i) the
 * unmodified Software as contributed to or provided by such licensor, or (ii)
 * the Larger Works (as defined below), to deal in both
 *
 * (a) the Software, and
 *
 * (b) any piece of software and/or hardware listed in the lrgrwrks.txt file if
 * one is included with the Software each a "Larger Work" to which the Software
 * is contributed by such licensors),
 *
 * without restriction, including without limitation the rights to copy, create
 * derivative works of, display, perform, and distribute the Software and make,
 * use, sell, offer for sale, import, export, have made, and have sold the
 * Software and the Larger Work(s), and to sublicense the foregoing rights on
 * either these or other terms.
 *
 * This license is subject to the following condition:
 *
 * The above copyright notice and either this complete permission notice or at a
 * minimum a reference to the UPL must be included in all copies or substantial
 * portions of the Software.
 *
 * THE SOFTWARE IS PROVIDED "AS IS", WITHOUT WARRANTY OF ANY KIND, EXPRESS OR
 * IMPLIED, INCLUDING BUT NOT LIMITED TO THE WARRANTIES OF MERCHANTABILITY,
 * FITNESS FOR A PARTICULAR PURPOSE AND NONINFRINGEMENT. IN NO EVENT SHALL THE
 * AUTHORS OR COPYRIGHT HOLDERS BE LIABLE FOR ANY CLAIM, DAMAGES OR OTHER
 * LIABILITY, WHETHER IN AN ACTION OF CONTRACT, TORT OR OTHERWISE, ARISING FROM,
 * OUT OF OR IN CONNECTION WITH THE SOFTWARE OR THE USE OR OTHER DEALINGS IN THE
 * SOFTWARE.
 */
package com.oracle.truffle.dsl.processor.generator;

<<<<<<< HEAD
=======
import static com.oracle.truffle.dsl.processor.ProcessorContext.types;
import static com.oracle.truffle.dsl.processor.generator.GeneratorUtils.createTransferToInterpreterAndInvalidate;
>>>>>>> 4ac9f623
import static com.oracle.truffle.dsl.processor.java.ElementUtils.boxType;
import static com.oracle.truffle.dsl.processor.java.ElementUtils.executableEquals;
import static com.oracle.truffle.dsl.processor.java.ElementUtils.firstLetterLowerCase;
import static com.oracle.truffle.dsl.processor.java.ElementUtils.firstLetterUpperCase;
import static com.oracle.truffle.dsl.processor.java.ElementUtils.getAnnotationValue;
import static com.oracle.truffle.dsl.processor.java.ElementUtils.getSimpleName;
import static com.oracle.truffle.dsl.processor.java.ElementUtils.getTypeId;
import static com.oracle.truffle.dsl.processor.java.ElementUtils.getVisibility;
import static com.oracle.truffle.dsl.processor.java.ElementUtils.isAssignable;
import static com.oracle.truffle.dsl.processor.java.ElementUtils.isObject;
import static com.oracle.truffle.dsl.processor.java.ElementUtils.isPrimitive;
import static com.oracle.truffle.dsl.processor.java.ElementUtils.isSubtypeBoxed;
import static com.oracle.truffle.dsl.processor.java.ElementUtils.isVoid;
import static com.oracle.truffle.dsl.processor.java.ElementUtils.modifiers;
import static com.oracle.truffle.dsl.processor.java.ElementUtils.needsCastTo;
import static com.oracle.truffle.dsl.processor.java.ElementUtils.setVisibility;
import static com.oracle.truffle.dsl.processor.java.ElementUtils.typeEquals;
import static com.oracle.truffle.dsl.processor.java.ElementUtils.uniqueSortedTypes;
import static com.oracle.truffle.dsl.processor.java.model.CodeTreeBuilder.singleString;
import static javax.lang.model.element.Modifier.ABSTRACT;
import static javax.lang.model.element.Modifier.FINAL;
import static javax.lang.model.element.Modifier.PRIVATE;
import static javax.lang.model.element.Modifier.PUBLIC;
import static javax.lang.model.element.Modifier.STATIC;

import java.lang.invoke.MethodHandles;
import java.lang.invoke.MethodHandles.Lookup;
import java.lang.invoke.VarHandle;
import java.util.ArrayList;
import java.util.Arrays;
import java.util.Collection;
import java.util.Collections;
import java.util.Comparator;
import java.util.HashMap;
import java.util.HashSet;
import java.util.Iterator;
import java.util.LinkedHashMap;
import java.util.LinkedHashSet;
import java.util.List;
import java.util.ListIterator;
import java.util.Map;
import java.util.Map.Entry;
import java.util.Objects;
import java.util.Set;
import java.util.concurrent.atomic.AtomicBoolean;
import java.util.concurrent.locks.ReentrantLock;
import java.util.function.Function;

import javax.lang.model.element.AnnotationMirror;
import javax.lang.model.element.Element;
import javax.lang.model.element.ExecutableElement;
import javax.lang.model.element.Modifier;
import javax.lang.model.element.TypeElement;
import javax.lang.model.element.VariableElement;
import javax.lang.model.type.ArrayType;
import javax.lang.model.type.DeclaredType;
import javax.lang.model.type.TypeKind;
import javax.lang.model.type.TypeMirror;
import javax.lang.model.util.ElementFilter;

import com.oracle.truffle.dsl.processor.ProcessorContext;
import com.oracle.truffle.dsl.processor.TruffleProcessorOptions;
import com.oracle.truffle.dsl.processor.TruffleSuppressedWarnings;
import com.oracle.truffle.dsl.processor.TruffleTypes;
import com.oracle.truffle.dsl.processor.expression.DSLExpression;
import com.oracle.truffle.dsl.processor.expression.DSLExpression.AbstractDSLExpressionVisitor;
import com.oracle.truffle.dsl.processor.expression.DSLExpression.Binary;
import com.oracle.truffle.dsl.processor.expression.DSLExpression.Call;
import com.oracle.truffle.dsl.processor.expression.DSLExpression.ClassLiteral;
import com.oracle.truffle.dsl.processor.expression.DSLExpression.DSLExpressionReducer;
import com.oracle.truffle.dsl.processor.expression.DSLExpression.Negate;
import com.oracle.truffle.dsl.processor.expression.DSLExpression.Variable;
import com.oracle.truffle.dsl.processor.generator.BitSet.BitRange;
import com.oracle.truffle.dsl.processor.generator.BitStateList.AOTPreparedState;
import com.oracle.truffle.dsl.processor.generator.BitStateList.BitRangedState;
import com.oracle.truffle.dsl.processor.generator.BitStateList.EncodedEnumState;
import com.oracle.truffle.dsl.processor.generator.BitStateList.GuardActive;
import com.oracle.truffle.dsl.processor.generator.BitStateList.ImplicitCastState;
import com.oracle.truffle.dsl.processor.generator.BitStateList.InlinedNodeState;
import com.oracle.truffle.dsl.processor.generator.BitStateList.SpecializationActive;
import com.oracle.truffle.dsl.processor.generator.BitStateList.SpecializationCachesInitialized;
import com.oracle.truffle.dsl.processor.generator.BitStateList.SpecializationExcluded;
import com.oracle.truffle.dsl.processor.generator.BitStateList.State;
import com.oracle.truffle.dsl.processor.generator.MultiBitSet.StateTransaction;
import com.oracle.truffle.dsl.processor.java.ElementUtils;
import com.oracle.truffle.dsl.processor.java.model.CodeAnnotationMirror;
import com.oracle.truffle.dsl.processor.java.model.CodeAnnotationValue;
import com.oracle.truffle.dsl.processor.java.model.CodeExecutableElement;
import com.oracle.truffle.dsl.processor.java.model.CodeNames;
import com.oracle.truffle.dsl.processor.java.model.CodeTree;
import com.oracle.truffle.dsl.processor.java.model.CodeTreeBuilder;
import com.oracle.truffle.dsl.processor.java.model.CodeTypeElement;
import com.oracle.truffle.dsl.processor.java.model.CodeTypeMirror.ArrayCodeTypeMirror;
import com.oracle.truffle.dsl.processor.java.model.CodeTypeMirror.DeclaredCodeTypeMirror;
import com.oracle.truffle.dsl.processor.java.model.CodeVariableElement;
import com.oracle.truffle.dsl.processor.java.model.GeneratedTypeMirror;
import com.oracle.truffle.dsl.processor.library.ExportsGenerator;
import com.oracle.truffle.dsl.processor.model.AssumptionExpression;
import com.oracle.truffle.dsl.processor.model.CacheExpression;
import com.oracle.truffle.dsl.processor.model.CreateCastData;
import com.oracle.truffle.dsl.processor.model.ExecutableTypeData;
import com.oracle.truffle.dsl.processor.model.GuardExpression;
import com.oracle.truffle.dsl.processor.model.ImplicitCastData;
import com.oracle.truffle.dsl.processor.model.InlineFieldData;
import com.oracle.truffle.dsl.processor.model.InlinedNodeData;
import com.oracle.truffle.dsl.processor.model.NodeChildData;
import com.oracle.truffle.dsl.processor.model.NodeData;
import com.oracle.truffle.dsl.processor.model.NodeExecutionData;
import com.oracle.truffle.dsl.processor.model.NodeFieldData;
import com.oracle.truffle.dsl.processor.model.Parameter;
import com.oracle.truffle.dsl.processor.model.SpecializationData;
import com.oracle.truffle.dsl.processor.model.SpecializationThrowsData;
import com.oracle.truffle.dsl.processor.model.TemplateMethod;
import com.oracle.truffle.dsl.processor.model.TypeSystemData;
import com.oracle.truffle.dsl.processor.parser.NodeParser;
import com.oracle.truffle.dsl.processor.parser.SpecializationGroup;
import com.oracle.truffle.dsl.processor.parser.SpecializationGroup.TypeGuard;

public class FlatNodeGenFactory {

    /*
     * Specifies after how many bits a new bit set field is created in the state multi-set. Must be
     * > 0 and <= 64. By default we use 32 as we want to always use the same type for all state bit
     * fields. This will make it easier to implement inlined profiles. (see GR-27647)
     *
     * If this field is updated also update StateBitTest#DEFAULT_MAX_BIT_WIDTH.
     */
    public static final int DEFAULT_MAX_BIT_WIDTH = 32;

    private static final String FRAME_VALUE = TemplateMethod.FRAME_NAME;
    private static final String NAME_SUFFIX = "_";

    public static final int INLINED_NODE_INDEX = 0;
    private static final String VARARGS_NAME = "args";

    static final StateQuery AOT_PREPARED = StateQuery.create(AOTPreparedState.class, "aot-prepared");

    private final ProcessorContext context;
    private final TruffleTypes types = ProcessorContext.getInstance().getTypes();
    private final NodeData node;
    private final TypeSystemData typeSystem;
    private final TypeMirror genericType;
    private final Set<TypeMirror> expectedTypes = new HashSet<>();
    private final Collection<NodeData> sharingNodes;

    private final boolean boxingEliminationEnabled;
    private int boxingSplitIndex = 0;

    private final MultiStateBitSet multiState; // only active node
    private final MultiStateBitSet allMultiState; // all nodes

    private final ExecutableTypeData executeAndSpecializeType;
    private boolean fallbackNeedsState = false;
    private boolean fallbackNeedsFrame = false;

    private final Map<SpecializationData, CodeTypeElement> specializationClasses = new LinkedHashMap<>();
    private final boolean primaryNode;
    private final Map<CacheExpression, String> sharedCaches;
    private final Map<CacheExpression, CacheExpression> sharedCacheKey;
    private final ParentInlineData parentInlineAccess;
    private final Map<ExecutableElement, Function<Call, DSLExpression>> substitutions = new LinkedHashMap<>();
    private final StaticConstants constants;
    private NodeConstants nodeConstants;

    private final GeneratorMode generatorMode;
<<<<<<< HEAD
    private final NodeGeneratorPlugs plugs;
=======
    private final NodeStateResult state;
>>>>>>> 4ac9f623

    public enum GeneratorMode {
        DEFAULT,
        EXPORTED_MESSAGE
    }

    public FlatNodeGenFactory(ProcessorContext context, GeneratorMode mode, NodeData node,
                    StaticConstants constants, NodeConstants nodeConstants) {
        this(context, mode, node, Arrays.asList(node), node.getSharedCaches(), constants, nodeConstants);
    }

    public FlatNodeGenFactory(ProcessorContext context, GeneratorMode mode, NodeData node,
                    StaticConstants constants, NodeGeneratorPlugs plugs) {
        this(context, mode, node, Arrays.asList(node), node.getSharedCaches(), constants, plugs);
    }

    public FlatNodeGenFactory(ProcessorContext context, GeneratorMode mode, NodeData node,
                    Collection<NodeData> stateSharingNodes,
                    Map<CacheExpression, String> sharedCaches,
<<<<<<< HEAD
                    StaticConstants constants) {
        this(context, mode, node, stateSharingNodes, sharedCaches, constants, NodeGeneratorPlugs.DEFAULT);
    }

    public FlatNodeGenFactory(ProcessorContext context, GeneratorMode mode, NodeData node,
                    Collection<NodeData> stateSharingNodes,
                    Map<CacheExpression, String> sharedCaches,
                    StaticConstants constants, NodeGeneratorPlugs plugs) {
=======
                    StaticConstants constants,
                    NodeConstants nodeConstants) {
>>>>>>> 4ac9f623
        Objects.requireNonNull(node);
        this.plugs = plugs;
        this.generatorMode = mode;
        this.context = context;
        this.sharingNodes = stateSharingNodes;
        this.node = node;
        this.typeSystem = node.getTypeSystem();
        this.genericType = context.getType(Object.class);
        this.boxingEliminationEnabled = !TruffleProcessorOptions.generateSlowPathOnly(context.getEnvironment());
        this.primaryNode = stateSharingNodes.iterator().next() == node;
        this.sharedCaches = sharedCaches;
        this.sharedCacheKey = computeSharedCacheKeys(stateSharingNodes, sharedCaches);
        this.parentInlineAccess = computeParentInlineAccess();
        this.state = createNodeState();
        this.multiState = state.activeState;
        this.allMultiState = state.allState;
        this.executeAndSpecializeType = createExecuteAndSpecializeType();

        this.constants = constants;
        this.nodeConstants = nodeConstants;
        this.substitutions.put(ElementUtils.findExecutableElement(types.LibraryFactory, "resolve"),
                        (binary) -> substituteLibraryCall(binary));
        this.substitutions.put(ElementUtils.findExecutableElement(types.TruffleLanguage_ContextReference, "create"),
                        (binary) -> substituteContextReference(binary));
        this.substitutions.put(ElementUtils.findExecutableElement(types.TruffleLanguage_LanguageReference, "create"),
                        (binary) -> substituteLanguageReference(binary));

    }

    private static final class NodeStateResult {

        final MultiStateBitSet activeState;
        final MultiStateBitSet allState;

        NodeStateResult(MultiStateBitSet state, MultiStateBitSet allState) {
            this.activeState = state;
            this.allState = allState;
        }
    }

    public static List<InlineFieldData> createInlinedFields(NodeData node) {
        FlatNodeGenFactory factory = new FlatNodeGenFactory(ProcessorContext.getInstance(), GeneratorMode.DEFAULT, node, new StaticConstants(), new NodeConstants());
        return factory.createInlineFields(true);
    }

    private List<InlineFieldData> createInlineFields(boolean pruneInternalClasses) {
        List<InlineFieldData> fields = new ArrayList<>();

        for (BitSet bitSet : state.activeState.getSets()) {
            String name = bitSet.getName() + "_";
            TypeMirror referenceType = types().InlineSupport_StateField;
            CodeVariableElement var = MultiStateBitSet.createCachedField(bitSet);
            fields.add(new InlineFieldData(var, name, referenceType, bitSet.getBitCount(), null, 0));
        }

        /*
         * createInlineFieldSignature should not generate nodeConstants so we discard everything
         * generated there.
         */
        NodeConstants savedConstants = this.nodeConstants;
        this.nodeConstants = new NodeConstants();

        List<Element> elements = createCachedFields(null);
        for (Element element : elements) {
            if (!(element instanceof CodeVariableElement)) {
                continue;
            }
            CodeVariableElement var = (CodeVariableElement) element;
            if (var.getModifiers().contains(STATIC)) {
                // for inlining we only care about instance fields
                continue;
            }
            TypeMirror type = var.asType();
            String name = var.getName();
            if (ElementUtils.isPrimitive(type)) {
                fields.add(new InlineFieldData(element, name, InlineFieldData.resolvePrimitiveFieldType(type), null, type, 0));
            } else {
                int dimensions = 0;
                if (pruneInternalClasses) {
                    if (ElementUtils.isAssignable(type, types.Node)) {
                        type = types.Node;
                    } else if (ElementUtils.isAssignable(type, types.NodeInterface)) {
                        type = types.NodeInterface;
                    } else if (isNodeArray(type)) {
                        type = new ArrayCodeTypeMirror(types.Node);
                    } else if (type.getKind() == TypeKind.ARRAY) {
                        type = context.getType(Object[].class);
                        AnnotationMirror annotationMirror = ElementUtils.findAnnotationMirror(var, types.CompilerDirectives_CompilationFinal);
                        if (annotationMirror != null) {
                            dimensions = ElementUtils.getAnnotationValue(Integer.class, annotationMirror, "dimensions");
                        }
                    } else {
                        type = context.getType(Object.class);
                    }
                }

                fields.add(new InlineFieldData(element, name, types().InlineSupport_ReferenceField, null, type, dimensions));
            }
        }

        this.nodeConstants = savedConstants;
        return fields;

    }

    private static boolean isImplicitCastUsed(ExecutableTypeData executable, Collection<SpecializationData> usedSpecializations, TypeGuard guard) {
        int signatureIndex = guard.getSignatureIndex();
        TypeMirror polymorphicParameter = executable.getSignatureParameters().get(signatureIndex);
        for (SpecializationData specialization : usedSpecializations) {
            TypeMirror specializationType = specialization.getSignatureParameters().get(signatureIndex).getType();
            if (ElementUtils.needsCastTo(polymorphicParameter, specializationType)) {
                return true;
            }
        }
        return false;
    }

    BitStateList computeNodeState() {
        List<State<?>> stateObjects = new ArrayList<>();
        boolean aotStateAdded = false;

        Set<String> handledCaches = new HashSet<>();
        for (NodeData stateNode : sharingNodes) {
            Set<TypeGuard> implicitCasts = new LinkedHashSet<>();
            boolean needsRewrites = stateNode.needsRewrites(context);
            List<SpecializationData> specializations = stateNode.getReachableSpecializations();
            for (SpecializationData specialization : specializations) {
                if (!aotStateAdded && needsAOTReset(node, sharingNodes)) {
                    stateObjects.add(new AOTPreparedState(node));
                    aotStateAdded = true;
                }

                if (needsRewrites) {
                    stateObjects.add(new SpecializationActive(specialization));
                }

                if (hasExcludeBit(specialization)) {
                    stateObjects.add(new SpecializationExcluded(specialization));
                }

                for (GuardExpression guard : specialization.getGuards()) {
                    if (guardNeedsNodeStateBit(specialization, guard)) {
                        stateObjects.add(new GuardActive(specialization, guard));
                    }
                }

                boolean useSpecializationClass = useSpecializationClass(specialization);
                for (CacheExpression cache : specialization.getCaches()) {
                    if (useSpecializationClass && canCacheBeStoredInSpecialializationClass(cache)) {
                        continue;
                    }
                    if (!cache.isEncodedEnum()) {
                        continue;
                    }
                    String sharedGroup = cache.getSharedGroup();
                    if (sharedGroup == null || !handledCaches.contains(sharedGroup)) {
                        stateObjects.add(new BitStateList.EncodedEnumState(node, cache));
                        if (sharedGroup != null) {
                            handledCaches.add(sharedGroup);
                        }
                    }
                }

                int index = 0;
                for (Parameter p : specialization.getSignatureParameters()) {
                    TypeMirror targetType = p.getType();
                    Collection<TypeMirror> sourceTypes = stateNode.getTypeSystem().lookupSourceTypes(targetType);
                    if (sourceTypes.size() > 1) {
                        implicitCasts.add(new TypeGuard(stateNode.getTypeSystem(), targetType, index));
                    }
                    index++;
                }
            }
            for (TypeGuard cast : implicitCasts) {
                if (isImplicitCastUsed(stateNode.getPolymorphicExecutable(), specializations, cast)) {
                    stateObjects.add(new ImplicitCastState(stateNode, cast));
                }
            }
        }

        for (NodeData stateNode : sharingNodes) {
            for (SpecializationData specialization : stateNode.getReachableSpecializations()) {
                boolean useSpecializationClass = useSpecializationClass(specialization);
                BitStateList specializationState = computeSpecializationState(specialization);
                for (CacheExpression cache : specialization.getCaches()) {
                    InlinedNodeData inline = cache.getInlinedNode();
                    if (inline == null) {
                        continue;
                    }

                    String cacheGroup = cache.getSharedGroup();
                    if (cacheGroup != null) {
                        if (handledCaches.contains(cacheGroup)) {
                            continue;
                        }
                        handledCaches.add(cacheGroup);
                    }

                    if (cacheGroup == null && useSpecializationClass) {
                        // state is handled in computeSpecializationState
                        for (InlineFieldData fieldData : cache.getInlinedNode().getFields()) {
                            if (fieldData.isState()) {
                                if (!specializationState.contains(InlinedNodeState.class, fieldData)) {
                                    throw new AssertionError("Detected unhandled state");
                                }
                            }
                        }
                        continue;
                    }

                    SpecializationData excludeSpecialization = null;
                    if (cache.isUsedInGuard()) {
                        /*
                         * Inlined caches that are bound in guards must not be in the same state
                         * bitset as the dependent specialization bits. At the end of slow-path
                         * specialization we set the state bits of the specialization. If an inlined
                         * node in the guard changes the state bits we would override when we set
                         * the specialization bits. Alternatively we could re-read the state bit-set
                         * before we specialize in such case after the bound guards were executed,
                         * but that is very hard to get right in a thread-safe manner.
                         */
                        excludeSpecialization = specialization;
                    }

                    for (InlineFieldData fieldData : cache.getInlinedNode().getFields()) {
                        if (fieldData.isState()) {
                            stateObjects.add(new InlinedNodeState(stateNode, cache, fieldData, excludeSpecialization));
                        }
                    }
                }
            }
        }

        return new BitStateList(stateObjects);
    }

    private static BitStateList computeSpecializationState(SpecializationData specialization) {
        List<State<?>> stateObjects = new ArrayList<>();
        if (useSpecializationClass(specialization)) {

            for (GuardExpression guard : specialization.getGuards()) {
                if (guardNeedsSpecializationStateBit(specialization, guard)) {
                    stateObjects.add(new GuardActive(specialization, guard));
                }
            }

            if (specializationNeedsInitializedBit(specialization)) {
                stateObjects.add(new SpecializationCachesInitialized(specialization));
            }

            for (CacheExpression cache : specialization.getCaches()) {
                if (!canCacheBeStoredInSpecialializationClass(cache)) {
                    continue;
                }

                if (cache.getInlinedNode() != null) {
                    for (InlineFieldData field : cache.getInlinedNode().getFields()) {
                        if (field.isState()) {
                            stateObjects.add(new InlinedNodeState(specialization.getNode(), cache, field, null));
                        }
                    }
                } else if (cache.isEncodedEnum()) {
                    stateObjects.add(new EncodedEnumState(specialization.getNode(), cache));
                }
            }
        }
        return new BitStateList(stateObjects);
    }

    @SuppressWarnings("hiding")
    NodeStateResult createNodeState() {
        BitStateList list = computeNodeState();
        MultiStateBitSet state = createMultiStateBitset("", node, list);
        MultiStateBitSet allState = new MultiStateBitSet(state.all, state.all);
        return new NodeStateResult(state, allState);
    }

    private static MultiStateBitSet createMultiStateBitset(String namePrefix, NodeData activeNode, BitStateList objects) {
        int maxBits = TruffleProcessorOptions.stateBitWidth(activeNode);
        return objects.splitBitSets(namePrefix, activeNode, maxBits);
    }

    private boolean needsRewrites() {
        if (node.needsRewrites(context)) {
            return true;
        }
        for (SpecializationData specialization : node.getReachableSpecializations()) {
            if (useSpecializationClass(specialization)) {
                return true;
            }
        }
        return false;
    }

    private static boolean needsAOTReset(NodeData node, Collection<NodeData> stateSharingNodes) {
        if (!node.isGenerateAOT()) {
            return false;
        }
        for (NodeData currentNode : stateSharingNodes) {
            if (currentNode.needsRewrites(node.getContext())) {
                return true;
            }
        }
        return false;
    }

    private boolean hasMultipleNodes() {
        return sharingNodes.size() > 1;
    }

    private String createSpecializationTypeName(SpecializationData s) {
        if (sharingNodes.size() > 1) {
            return firstLetterUpperCase(getNodePrefix(s.getNode())) + firstLetterUpperCase(s.getId()) + "Data";
        } else {
            return firstLetterUpperCase(s.getId()) + "Data";
        }
    }

    private static TypeMirror createCacheClassType(CacheExpression cache) {
        return new GeneratedTypeMirror("", createCacheClassName(cache));
    }

    private static String createCacheClassName(CacheExpression cache) {
        return firstLetterUpperCase(cache.getSharedGroup()) + "SharedWrapper";
    }

    private String createSpecializationFieldName(SpecializationData s) {
        if (sharingNodes.size() > 1) {
            return firstLetterLowerCase(getNodePrefix(s.getNode())) + "_" + firstLetterLowerCase(s.getId()) + "_cache";
        } else {
            return firstLetterLowerCase(s.getId()) + "_cache";
        }
    }

    private String createStaticInlinedCacheName(SpecializationData specialization, CacheExpression cache) {
        String baseName;
        String sharedName = sharedCaches.get(cache);
        if (sharedName != null && specialization != null && hasCacheParentAccess(cache)) {
            baseName = specialization.getId() + "_" + sharedName;
        } else {
            baseName = createFieldName(specialization, cache);
        }
        return "INLINED_" + ElementUtils.createConstantName(baseName);
    }

    private String createFieldName(SpecializationData specialization, CacheExpression cache) {
        String sharedName = sharedCaches.get(cache);
        if (sharedName != null) {
            return sharedName;
        }

        if (specialization == null) {
            throw new AssertionError("if specialization is null it must be shared cache");
        }

        Parameter parameter = cache.getParameter();
        if (useSpecializationClass(specialization) && cache.getInlinedNode() == null) {
            return parameter.getLocalName() + "_";
        } else {
            String prefix = "";
            if (sharingNodes.size() > 1) {
                prefix = firstLetterLowerCase(getNodePrefix(specialization.getNode())) + "_" + firstLetterLowerCase(specialization.getId()) + "_";
            } else if (specialization.getNode().getReachableSpecializations().size() > 1) {
                prefix = firstLetterLowerCase(specialization.getId()) + "_";
            }
            return prefix + parameter.getLocalName() + "_";
        }
    }

    private static String getNodePrefix(NodeData node) {
        String name = node.getNodeId();
        if (name.endsWith("Node")) {
            name = name.substring(0, name.length() - 4);
        }
        return name;
    }

    private static String createAssumptionFieldName(SpecializationData specialization, AssumptionExpression assumption) {
        if (useSpecializationClass(specialization)) {
            return assumption.getId() + "_";
        } else {
            return firstLetterLowerCase(specialization.getId()) + "_" + assumption.getId() + "_";
        }
    }

    private static String createSpecializationLocalName(SpecializationData s) {
        if (s == null) {
            return null;
        }
        return "s" + s.getIndex() + "_";
    }

    private static String createSpecializationLocalOriginalName(SpecializationData s) {
        if (s == null) {
            return null;
        }
        return "s" + s.getIndex() + "_original";
    }

    private static String nodeFieldName(NodeExecutionData execution) {
        if (execution.getChild() == null || execution.getChild().needsGeneratedField()) {
            return execution.getName() + NAME_SUFFIX;
        } else {
            return execution.getName();
        }
    }

    private static String accessNodeField(NodeExecutionData execution) {
        if (execution.getChild() == null || execution.getChild().needsGeneratedField()) {
            return "this." + nodeFieldName(execution);
        } else {
            String access = "super." + execution.getChild().getName();
            if (execution.hasChildArrayIndex()) {
                access += "[" + execution.getChildArrayIndex() + "]";
            }
            return access;
        }
    }

    private CacheExpression lookupSharedCacheKey(CacheExpression cache) {
        if (!sharedCaches.containsKey(cache)) {
            return cache;
        }
        CacheExpression key = sharedCacheKey.get(cache);
        if (key == null) {
            return cache;
        }
        return key;
    }

    private static Map<CacheExpression, CacheExpression> computeSharedCacheKeys(Collection<NodeData> stateSharingNodes, Map<CacheExpression, String> sharedCaches) {
        Map<CacheExpression, CacheExpression> foundCaches = new LinkedHashMap<>();
        Map<String, CacheExpression> firstCache = new LinkedHashMap<>();
        for (NodeData n : stateSharingNodes) {
            for (SpecializationData specialization : n.getReachableSpecializations()) {
                // shared caches not supported with multiple instances at the moment
                for (CacheExpression cache : specialization.getCaches()) {
                    String cacheName = sharedCaches.get(cache);
                    if (cacheName == null) {
                        continue;
                    }
                    CacheExpression key = firstCache.get(cacheName);
                    if (key != null) {
                        foundCaches.put(cache, key);
                    } else {
                        firstCache.put(cacheName, cache);
                        foundCaches.put(cache, cache);
                    }
                }
            }
        }
        return foundCaches;
    }

    private boolean hasCacheParentAccess(CacheExpression cache) {
        return parentInlineAccess.foundSharedParentAccess.contains(cache);
    }

    private boolean hasSharedCacheDirectAccess(CacheExpression cache) {
        return parentInlineAccess.foundSharedDirectAccess.contains(cache);
    }

    private static final class ParentInlineData {

        final Set<CacheExpression> foundSharedParentAccess = new LinkedHashSet<>();
        final Set<CacheExpression> foundSharedDirectAccess = new LinkedHashSet<>();

    }

    private ParentInlineData computeParentInlineAccess() {
        ParentInlineData data = new ParentInlineData();
        for (NodeData n : this.sharingNodes) {
            for (SpecializationData specialization : n.getReachableSpecializations()) {
                // shared caches are not supported with multiple instances at the moment
                boolean parentInlinedAccess = useParentInlinedAccess(specialization);
                for (CacheExpression cache : specialization.getCaches()) {
                    if (sharedCaches.containsKey(cache) && cache.getInlinedNode() != null) {
                        if (parentInlinedAccess) {
                            data.foundSharedParentAccess.add(cache);
                        } else {
                            data.foundSharedDirectAccess.add(lookupSharedCacheKey(cache));
                        }
                    }
                }
            }
        }
        return data;
    }

    /**
     * This is needed if a specialization contains both shared and non-shared inlined elements and
     * at the same time requires a specialization class. So in order to pass in a single node into
     * the specialization to access inlined nodes, the shared inlined nodes must use a special field
     * with a configured parent class.
     */
    private static boolean useParentInlinedAccess(SpecializationData specialization) {
        if (!useSpecializationClass(specialization)) {
            return false;
        }
        boolean hasSharedInlined = false;
        boolean hasSpecializationClassInlined = false;
        for (CacheExpression cache : specialization.getCaches()) {
            if (cache.getInlinedNode() != null) {
                if (canCacheBeStoredInSpecialializationClass(cache)) {
                    hasSpecializationClassInlined = true;
                } else if (cache.getSharedGroup() != null) {
                    hasSharedInlined = true;
                }
            }
            if (hasSharedInlined && hasSpecializationClassInlined) {
                return true;
            }
        }
        return false;
    }

    /* Whether a new class should be generated for specialization instance fields. */
    public static boolean useSpecializationClass(SpecializationData specialization) {
        if (shouldUseSpecializationClassBySize(specialization)) {
            return true;
        } else {
            if (specialization.hasMultipleInstances()) {
                // we need a data class if we need to support multiple specialization instances
                // we need a place to store the next pointer.
                return true;
            }
            if (specialization.isGuardBindsCache() && guardUseInstanceField(specialization)) {
                /*
                 * For specializations that bind cached values in guards that use instance fields we
                 * need to use specialization classes because the duplication check is not reliable
                 * otherwise. E.g. NeverDefaultTest#testSingleInstancePrimitiveCacheNode fails
                 * without this check.
                 */
                return true;
            }
            for (CacheExpression cache : specialization.getCaches()) {
                if (cache.isEncodedEnum()) {
                    continue;
                }
                if (!canCacheBeStoredInSpecialializationClass(cache)) {
                    continue;
                }
                if (!cache.isNeverDefault()) {
                    /*
                     * If we do not know whether a cache initializer is non-default we must use a
                     * specialization class because otherwise we cannot guarantee a thread-safe
                     * initialization.
                     */
                    return true;
                }
            }
            return false;
        }
    }

    private static boolean guardUseInstanceField(SpecializationData s) {
        for (GuardExpression guard : s.getGuards()) {
            if (guard.isLibraryAcceptsGuard()) {
                continue;
            }
            for (CacheExpression cache : s.getBoundCaches(guard.getExpression(), false)) {
                if (!canCacheBeStoredInSpecialializationClass(cache)) {
                    continue;
                } else if (cache.isEncodedEnum()) {
                    continue;
                } else if (cache.getInlinedNode() != null) {
                    continue;
                }
                return true;
            }
        }
        return false;

    }

    public static boolean shouldUseSpecializationClassBySize(SpecializationData specialization) {
        SpecializationClassSizeEstimate result = computeSpecializationClassSizeEstimate(specialization);
        return result.sizeWithClass < result.sizeWithoutClass;
    }

    private static SpecializationClassSizeEstimate computeSpecializationClassSizeEstimate(SpecializationData specialization) {
        boolean needsNode = specializationClassIsNode(specialization);
        int fieldsSize = 0;
        int stateBits = 0;
        for (CacheExpression cache : specialization.getCaches()) {
            if (!canCacheBeStoredInSpecialializationClass(cache)) {
                continue;
            }
            if (cache.getInlinedNode() != null) {
                for (InlineFieldData field : cache.getInlinedNode().getFields()) {
                    if (field.isState()) {
                        stateBits += field.getBits();
                    } else {
                        fieldsSize += ElementUtils.getCompressedReferenceSize(field.getType());
                    }
                }
            } else {
                TypeMirror type = cache.getParameter().getType();
                fieldsSize += ElementUtils.getCompressedReferenceSize(type);
            }
        }
        // for a specialization class we always need to create all the state ints, even if they are
        // unused
        int stateBytesByInt = (int) Math.ceil((double) stateBits / 32) * 4;
        // without a specialization class we can compress somewhat so we use byte granularity.
        int stateBytesByByte = (int) Math.ceil((double) stateBits / 8);

        int instanceOverhead = ElementUtils.COMPRESSED_HEADER_SIZE;
        if (needsNode) {
            instanceOverhead += ElementUtils.COMPRESSED_POINTER_SIZE; // parent pointer
        }
        if (specialization.hasMultipleInstances()) {
            instanceOverhead += ElementUtils.COMPRESSED_POINTER_SIZE; // next pointer;
        }
        int sizeWithClass = ElementUtils.COMPRESSED_POINTER_SIZE + (int) ((instanceOverhead + fieldsSize + stateBytesByInt) * specialization.getActivationProbability());
        int sizeWithoutClass = fieldsSize + stateBytesByByte;

        return new SpecializationClassSizeEstimate(sizeWithClass, sizeWithoutClass);
    }

    static class SpecializationClassSizeEstimate {

        final int sizeWithClass;
        final int sizeWithoutClass;

        SpecializationClassSizeEstimate(int sizeWithClass, int sizeWithoutClass) {
            this.sizeWithClass = sizeWithClass;
            this.sizeWithoutClass = sizeWithoutClass;
        }

    }

    static boolean canCacheBeStoredInSpecialializationClass(CacheExpression cache) {
        if (cache.isBind()) {
            return false;
        } else if (cache.isAlwaysInitialized()) {
            return false;
        } else if (cache.getSharedGroup() != null) {
            return false;
        } else if (cache.isEagerInitialize()) {
            return false;
        } else {
            return true;
        }
    }

    private static boolean needsFrameToExecute(List<SpecializationData> specializations) {
        for (SpecializationData specialization : specializations) {
            if (specialization.getFrame() != null) {
                return true;
            }
        }
        return false;
    }

    private static String createImplicitTypeStateLocalName(Parameter execution) {
        String name = firstLetterLowerCase(getTypeId(execution.getType()));
        return name + "Cast" + execution.getSpecification().getExecution().getIndex();
    }

    private static boolean hasExcludeBit(SpecializationData specialization) {
        return !specialization.getExceptions().isEmpty();
    }

    private static boolean hasExcludes(SpecializationData specialization) {
        return !specialization.getExceptions().isEmpty() || !specialization.getReplacedBy().isEmpty();
    }

    public CodeTypeElement create(CodeTypeElement clazz) {
        TypeMirror genericReturnType = node.getPolymorphicExecutable().getReturnType();

        List<ExecutableTypeData> executableTypes = filterExecutableTypes(node.getExecutableTypes(), node.getReachableSpecializations());
        List<ExecutableTypeData> genericExecutableTypes = new ArrayList<>();
        List<ExecutableTypeData> specializedExecutableTypes = new ArrayList<>();
        List<ExecutableTypeData> voidExecutableTypes = new ArrayList<>();
        AnnotationMirror nodeInfo = null;
        try {
            nodeInfo = ElementUtils.findAnnotationMirror(node.getTemplateType(), types.NodeInfo);
        } catch (UnsupportedOperationException e) {
        }
        final String cost = nodeInfo != null ? ElementUtils.getAnnotationValue(VariableElement.class, nodeInfo, "cost").getSimpleName().toString() : null;

        GeneratorUtils.mergeSuppressWarnings(clazz, "javadoc");

        for (ExecutableTypeData type : executableTypes) {
            if (isVoid(type.getReturnType())) {
                voidExecutableTypes.add(type);
            } else if (type.hasUnexpectedValue() && !typeEquals(genericReturnType, type.getReturnType())) {
                specializedExecutableTypes.add(type);
            } else {
                genericExecutableTypes.add(type);
            }
        }

        if (genericExecutableTypes.size() > 1) {
            boolean hasGenericTypeMatch = false;
            for (ExecutableTypeData genericExecutable : genericExecutableTypes) {
                if (typeEquals(genericExecutable.getReturnType(), genericReturnType)) {
                    hasGenericTypeMatch = true;
                    break;
                }
            }

            if (hasGenericTypeMatch) {
                for (ListIterator<ExecutableTypeData> iterator = genericExecutableTypes.listIterator(); iterator.hasNext();) {
                    ExecutableTypeData executableTypeData = iterator.next();
                    if (!isAssignable(genericReturnType, executableTypeData.getReturnType())) {
                        iterator.remove();
                        specializedExecutableTypes.add(executableTypeData);
                    }
                }
            }
        }

        if (node.isGenerateCached()) {
            if (primaryNode) {

                for (NodeChildData child : node.getChildren()) {
                    clazz.addOptional(createAccessChildMethod(child, false));
                }

                for (NodeFieldData field : node.getFields()) {
                    if (!field.isGenerated()) {
                        continue;
                    }

                    Set<Modifier> fieldModifiers;
                    if (field.isSettable()) {
                        fieldModifiers = modifiers(PRIVATE);
                    } else {
                        fieldModifiers = modifiers(PRIVATE, FINAL);
                    }
                    clazz.add(new CodeVariableElement(fieldModifiers, field.getType(), field.getName()));

                    if (field.getGetter() != null && field.getGetter().getModifiers().contains(Modifier.ABSTRACT)) {
                        CodeExecutableElement method = CodeExecutableElement.clone(field.getGetter());
                        method.getModifiers().remove(Modifier.ABSTRACT);
                        method.createBuilder().startReturn().string("this.").string(field.getName()).end();
                        clazz.add(method);
                    }

                    if (field.isSettable()) {
                        CodeExecutableElement method = CodeExecutableElement.clone(field.getSetter());
                        method.renameArguments(field.getName());
                        method.getModifiers().remove(Modifier.ABSTRACT);
                        method.createBuilder().startStatement().string("this.").string(field.getName()).string(" = ", field.getName()).end();
                        clazz.add(method);
                    }
                }
                for (ExecutableElement superConstructor : GeneratorUtils.findUserConstructors(node.getTemplateType().asType())) {
                    clazz.add(createNodeConstructor(clazz, superConstructor));
                }

                for (NodeExecutionData execution : node.getChildExecutions()) {
                    if (execution.getChild() != null && execution.getChild().needsGeneratedField()) {
                        clazz.add(createNodeField(PRIVATE, execution.getNodeType(), nodeFieldName(execution),
                                        types.Node_Child));
                    }
                }
            }

            if (primaryNode) {
                if (state.activeState.getAllCapacity() > 0) {
                    clazz.getEnclosedElements().addAll(state.activeState.createCachedFields());
                }
            }

            clazz.getEnclosedElements().addAll(createCachedFields(clazz));
            generateStatisticsFields(clazz);

            SpecializationData fallback = node.getFallbackSpecialization();
            if (fallback.getMethod() != null && fallback.isReachable()) {
                clazz.add(createFallbackGuard());
            }

            for (ExecutableTypeData type : genericExecutableTypes) {
                wrapWithTraceOnReturn(createExecute(clazz, type, Collections.<ExecutableTypeData> emptyList(), false));
            }

            for (ExecutableTypeData type : specializedExecutableTypes) {
                wrapWithTraceOnReturn(createExecute(clazz, type, genericExecutableTypes, false));
            }

            for (ExecutableTypeData type : voidExecutableTypes) {
                List<ExecutableTypeData> genericAndSpecialized = new ArrayList<>();
                genericAndSpecialized.addAll(genericExecutableTypes);
                genericAndSpecialized.addAll(specializedExecutableTypes);
                wrapWithTraceOnReturn(createExecute(clazz, type, genericAndSpecialized, false));
            }

            clazz.addOptional(createExecuteAndSpecialize(false));
            final ReportPolymorphismAction reportPolymorphismAction = reportPolymorphismAction(node, node.getReachableSpecializations());
            if (reportPolymorphismAction.required()) {
                clazz.addOptional(createCheckForPolymorphicSpecialize(reportPolymorphismAction, false));
                if (requiresCacheCheck(reportPolymorphismAction)) {
                    clazz.addOptional(createCountCaches(false));
                }
            }

            if ((cost == null || cost.equals("MONOMORPHIC") /* the default */) && isUndeclaredOrOverrideable(clazz, "getCost")) {
                if (primaryNode) {
                    clazz.add(createGetCostMethod(false));
                }
            }

            for (TypeMirror type : uniqueSortedTypes(expectedTypes, false)) {
                if (!typeSystem.hasType(type)) {
                    clazz.addOptional(TypeSystemCodeGenerator.createExpectMethod(PRIVATE, typeSystem,
                                    context.getType(Object.class), type));
                }
            }

            clazz.getEnclosedElements().addAll(removeThisMethods.values());

            if (isGenerateIntrospection()) {
                generateIntrospectionInfo(clazz, false);
            }

            if (isGenerateAOT()) {
                generateAOT(clazz, false);
            }
        }

        removeThisMethods.clear();

        if (node.isGenerateInline()) {
            CodeTypeElement inlined = GeneratorUtils.createClass(node, null, modifiers(PRIVATE, STATIC, FINAL), "Inlined", node.getTemplateType().asType());

            inlined.addAnnotationMirror(new CodeAnnotationMirror(types.DenyReplace));

            List<InlineFieldData> inlinedFields = createInlineFields(false);
            CodeExecutableElement constructor = inlined.add(GeneratorUtils.createConstructorUsingFields(modifiers(PRIVATE), inlined));
            CodeTreeBuilder builder = constructor.appendBuilder();

            CodeVariableElement inlineTarget = new CodeVariableElement(types.InlineSupport_InlineTarget, "target");
            constructor.addParameter(inlineTarget);
            builder.startAssert().string("target.getTargetClass().isAssignableFrom(").typeLiteral(node.getTemplateType().asType()).string(")").end();

            if (primaryNode) {
                int index = 0;
                for (InlineFieldData inlinedField : inlinedFields) {
                    CodeVariableElement field = inlined.add(new CodeVariableElement(modifiers(PRIVATE, FINAL), inlinedField.getFieldType(), inlinedField.getName()));

                    if (index < state.activeState.getSets().size()) {
                        CodeTreeBuilder docBuilder = field.createDocBuilder();
                        docBuilder.startJavadoc();
                        FlatNodeGenFactory.addStateDoc(docBuilder, state.activeState.getSets().get(index));
                        docBuilder.end();
                    }

                    builder.startStatement();
                    builder.string("this.", field.getName(), " = ");
                    if (inlinedField.isReference()) {
                        GeneratorUtils.mergeSuppressWarnings(constructor, "unchecked");
                        builder.startCall(inlineTarget.getName(), "getReference").string(String.valueOf(index)).typeLiteral(inlinedField.getType()).end();
                    } else if (inlinedField.isState()) {
                        builder.startCall(inlineTarget.getName(), "getState").string(String.valueOf(index)).string(String.valueOf(inlinedField.getBits())).end();
                    } else {
                        builder.startCall(inlineTarget.getName(), "getPrimitive").string(String.valueOf(index)).typeLiteral(inlinedField.getFieldType()).end();
                    }
                    builder.end();
                    index++;
                }

                Set<String> expressions = new HashSet<>();
                for (Entry<CacheExpression, String> entry : sharedCaches.entrySet()) {
                    CacheExpression cache = entry.getKey();
                    String fieldName = entry.getValue();
                    if (expressions.contains(fieldName)) {
                        continue;
                    }
                    expressions.add(fieldName);

                    if (cache.getInlinedNode() == null) {
                        continue;
                    }

                    if (!hasSharedCacheDirectAccess(cache)) {
                        continue;
                    }

                    inlined.add(createCacheInlinedField(builder, null, null, cache));
                }
            }

            SpecializationData fallback = node.getFallbackSpecialization();
            if (fallback.getMethod() != null && fallback.isReachable()) {
                inlined.add(createFallbackGuard());
            }

            for (SpecializationData specialization : node.getReachableSpecializations()) {
                MultiStateBitSet specializationState = lookupSpecializationState(specialization);

                for (CacheExpression cache : specialization.getCaches()) {
                    if (cache.getInlinedNode() == null) {
                        continue;
                    }

                    if (sharedCaches.containsKey(cache) && !hasCacheParentAccess(cache)) {
                        // already generated
                        continue;
                    }

                    inlined.add(createCacheInlinedField(builder, specialization, specializationState, cache));

                }
            }

            for (ExecutableTypeData type : genericExecutableTypes) {
                wrapWithTraceOnReturn(createExecute(inlined, type, Collections.<ExecutableTypeData> emptyList(), true));
            }

            for (ExecutableTypeData type : specializedExecutableTypes) {
                wrapWithTraceOnReturn(createExecute(inlined, type, genericExecutableTypes, true));
            }

            for (ExecutableTypeData type : voidExecutableTypes) {
                List<ExecutableTypeData> genericAndSpecialized = new ArrayList<>();
                genericAndSpecialized.addAll(genericExecutableTypes);
                genericAndSpecialized.addAll(specializedExecutableTypes);
                wrapWithTraceOnReturn(createExecute(inlined, type, genericAndSpecialized, true));
            }

            inlined.addOptional(createExecuteAndSpecialize(true));

            final ReportPolymorphismAction reportPolymorphismAction = reportPolymorphismAction(node, node.getReachableSpecializations());
            if (reportPolymorphismAction.required()) {
                inlined.addOptional(createCheckForPolymorphicSpecialize(reportPolymorphismAction, true));
                if (requiresCacheCheck(reportPolymorphismAction)) {
                    inlined.addOptional(createCountCaches(true));
                }
            }

            inlined.getEnclosedElements().addAll(removeThisMethods.values());

            CodeExecutableElement isAdoptable = CodeExecutableElement.cloneNoAnnotations(ElementUtils.findExecutableElement(types.Node, "isAdoptable"));
            isAdoptable.createBuilder().returnFalse();
            inlined.add(isAdoptable);

            if (isGenerateIntrospection()) {
                generateIntrospectionInfo(inlined, true);
            }

            if (isGenerateAOT()) {
                generateAOT(inlined, true);
            }

            clazz.add(inlined);
        }

        for (CodeTypeElement specializationClass : specializationClasses.values()) {
            clazz.add(specializationClass);
        }

        if (node.isUncachable() && node.isGenerateUncached()) {
            CodeTypeElement uncached = GeneratorUtils.createClass(node, null, modifiers(PRIVATE, STATIC, FINAL), "Uncached", node.getTemplateType().asType());
            uncached.getEnclosedElements().addAll(createUncachedFields());
            uncached.addAnnotationMirror(new CodeAnnotationMirror(types.DenyReplace));

            for (NodeFieldData field : node.getFields()) {
                if (!field.isGenerated()) {
                    continue;
                }
                if (field.getGetter() != null && field.getGetter().getModifiers().contains(Modifier.ABSTRACT)) {
                    CodeExecutableElement method = CodeExecutableElement.clone(field.getGetter());
                    method.getModifiers().remove(Modifier.ABSTRACT);
                    method.addAnnotationMirror(new CodeAnnotationMirror(types.CompilerDirectives_TruffleBoundary));
                    method.createBuilder().startThrow().startNew(context.getType(UnsupportedOperationException.class)).end().end();
                    uncached.add(method);
                }
                if (field.isSettable()) {
                    CodeExecutableElement method = CodeExecutableElement.clone(field.getSetter());
                    method.getModifiers().remove(Modifier.ABSTRACT);
                    method.addAnnotationMirror(new CodeAnnotationMirror(types.CompilerDirectives_TruffleBoundary));
                    method.createBuilder().startThrow().startNew(context.getType(UnsupportedOperationException.class)).end().end();
                    uncached.add(method);
                }
            }
            generateStatisticsFields(uncached);

            for (NodeChildData child : node.getChildren()) {
                uncached.addOptional(createAccessChildMethod(child, true));
            }

            for (ExecutableTypeData type : genericExecutableTypes) {
                wrapWithTraceOnReturn(uncached.add(createUncachedExecute(type)));
            }

            for (ExecutableTypeData type : specializedExecutableTypes) {
                wrapWithTraceOnReturn(uncached.add(createUncachedExecute(type)));
            }

            for (ExecutableTypeData type : voidExecutableTypes) {
                wrapWithTraceOnReturn(uncached.add(createUncachedExecute(type)));
            }

            if ((cost == null || cost.equals("MONOMORPHIC") /* the default */) && isUndeclaredOrOverrideable(uncached, "getCost")) {
                uncached.add(createGetCostMethod(true));
            }
            CodeExecutableElement isAdoptable = CodeExecutableElement.cloneNoAnnotations(ElementUtils.findExecutableElement(types.Node, "isAdoptable"));
            isAdoptable.createBuilder().returnFalse();
            uncached.add(isAdoptable);

            clazz.add(uncached);
            GeneratedTypeMirror uncachedType = new GeneratedTypeMirror("", uncached.getSimpleName().toString());
            CodeVariableElement uncachedField = clazz.add(new CodeVariableElement(modifiers(PRIVATE, STATIC, FINAL), uncachedType, "UNCACHED"));
            uncachedField.createInitBuilder().startNew(uncachedType).end();
        }

        // generate debug info

        CodeTreeBuilder debug = clazz.createDocBuilder();
        debug.startJavadoc();
        debug.string("Debug Info: <pre>").newLine();

        for (SpecializationData specialization : node.getReachableSpecializations()) {
            debug.string("  Specialization ").javadocLink(specialization.getMethod(), null).newLine();
            SpecializationClassSizeEstimate estimate = computeSpecializationClassSizeEstimate(specialization);
            debug.string("    Activation probability: ").string(String.format("%.5f", specialization.getActivationProbability())).newLine();
            debug.string("    With/without class size: ").string(String.valueOf(estimate.sizeWithClass)).string("/", String.valueOf(estimate.sizeWithoutClass), " bytes").newLine();
        }
        debug.string("</pre>");
        debug.end();

        return clazz;
    }

    private CodeVariableElement createCacheInlinedField(CodeTreeBuilder init, SpecializationData specialization,
                    MultiStateBitSet specializationState, CacheExpression cache) {
        final Parameter parameter = cache.getParameter();
        final String fieldName = createLocalCachedInlinedName(specialization, cache);

        // for state access we need use the shared cache
        CacheExpression sharedCache = lookupSharedCacheKey(cache);

        init.startStatement();
        init.string("this.", fieldName, " = ");

        init.startStaticCall(cache.getInlinedNode().getMethod());
        init.startStaticCall(types().InlineSupport_InlineTarget, "create");
        init.typeLiteral(cache.getParameter().getType());

        boolean parentAccess = hasCacheParentAccess(cache);

        for (InlineFieldData field : sharedCache.getInlinedNode().getFields()) {
            if (field.isState()) {
                BitSet bitSet = allMultiState.findSet(InlinedNodeState.class, field);

                if (bitSet == null) {
                    bitSet = findInlinedState(specializationState, field);

                    CodeVariableElement var = createStateUpdaterField(specialization, specializationState, field, specializationClasses.get(specialization).getEnclosedElements());
                    init.startCall(var.getName(), "subUpdater");
                    BitRange range = bitSet.getStates().queryRange(StateQuery.create(InlinedNodeState.class, field));
                    init.string(String.valueOf(range.offset));
                    init.string(String.valueOf(range.length));
                    init.end();

                } else {
                    if (specializationState != null && specializationState.findSet(InlinedNodeState.class, field) != null) {
                        throw new AssertionError("Inlined field in specializationState and regular state at the same time.");
                    }
                    init.startGroup();
                    init.startCall(bitSet.getName() + "_", "subUpdater");
                    BitRange range = bitSet.getStates().queryRange(StateQuery.create(InlinedNodeState.class, field));
                    init.string(String.valueOf(range.offset));
                    init.string(String.valueOf(range.length));
                    init.end();

                    if (specialization != null && parentAccess) {
                        init.startGroup();
                        init.startCall(".createParentAccessor");
                        init.typeLiteral(createSpecializationClassReferenceType(specialization));
                        init.end();
                        init.end();
                    }
                    init.end();
                }
            } else {

                String inlinedFieldName = createCachedInlinedFieldName(specialization, cache, field);
                if (specialization != null && useSpecializationClass(specialization)) {
                    if (parentAccess) {
                        init.startGroup();
                        init.string("this.", inlinedFieldName);
                        init.startCall(".createParentAccessor");
                        init.typeLiteral(createSpecializationClassReferenceType(specialization));
                        init.end();
                        init.end();
                    } else {
                        init.startStaticCall(field.getFieldType(), "create");
                        init.startGroup();
                        init.tree(createLookupNodeType(createSpecializationClassReferenceType(specialization), specializationClasses.get(specialization).getEnclosedElements()));
                        init.end();
                        init.doubleQuote(inlinedFieldName);
                        if (field.isReference()) {
                            init.typeLiteral(field.getType());
                        }
                        init.end();
                    }

                } else {
                    init.string(inlinedFieldName);
                }
            }

        }
        init.end();
        init.end();
        init.end();
        CodeVariableElement var = new CodeVariableElement(modifiers(PRIVATE, FINAL), parameter.getType(), fieldName);
        CodeTreeBuilder builder = var.createDocBuilder();
        builder.startJavadoc();
        addSourceDoc(builder, specialization, cache, null);
        builder.end();

        return var;
    }

    private String createLocalCachedInlinedName(SpecializationData specialization, CacheExpression cache) {
        String sharedName = sharedCaches.get(cache);
        if (sharedName != null && specialization != null && hasCacheParentAccess(cache)) {
            return specialization.getId().toLowerCase() + "_" + sharedName + "_";
        } else {
            return createFieldName(specialization, cache);
        }
    }

    private String createCachedInlinedFieldName(SpecializationData specialization, CacheExpression cache, InlineFieldData field) {
        return createFieldName(specialization, cache) + "_" + field.getName() + "_";
    }

    static void addStateDoc(CodeTreeBuilder docBuilder, BitSet set) {
        docBuilder.string("State Info: <pre>").newLine();

        for (BitRangedState value : set.getStates().getEntries()) {
            BitRange range = value.bitRange;
            docBuilder.string("  ");
            docBuilder.string(String.valueOf(range.offset));

            if (range.length != 1) {
                docBuilder.string("-").string(String.valueOf(range.offset + range.length - 1));
            }
            docBuilder.string(": ");
            value.state.addStateDoc(docBuilder);
            docBuilder.newLine();
        }

        docBuilder.string("</pre>");
    }

    private static void addSourceDoc(CodeTreeBuilder builder, SpecializationData specialization, CacheExpression cache, InlineFieldData inlinedField) {
        builder.string("Source Info: <pre>").newLine();
        addCacheInfo(builder, "  ", specialization, cache, inlinedField);
        builder.string("</pre>");
    }

    static void addCacheInfo(CodeTreeBuilder builder, String linePrefix,
                    SpecializationData specialization, CacheExpression cache, InlineFieldData inlinedField) {

        Element specializationSource = resolveSpecializationSource(specialization, cache);
        if (specializationSource != null) {
            builder.string(linePrefix).string("Specialization: ").javadocLink(specializationSource, null);
        }
        if (cache != null) {
            builder.newLine();
            builder.string(linePrefix).string("Parameter: ");
            linkParameter(builder, cache.getParameter().getType(), cache.getParameter().getVariableElement().getSimpleName().toString());

            if (cache.getInlinedNode() != null) {
                builder.newLine();
                builder.string(linePrefix).string("Inline method: ");
                builder.javadocLink(cache.getInlinedNode().getMethod(), null);
            }
        }

        if (inlinedField != null && !inlinedField.isState()) {
            builder.newLine();
            builder.string(linePrefix).string("Inline field: ");
            linkParameter(builder, inlinedField.getType(), inlinedField.getName());
        }
    }

    static Element resolveSpecializationSource(SpecializationData specialization, CacheExpression cache) {
        Element specializationSource;
        if (specialization != null && specialization.getMethod() != null) {
            specializationSource = specialization.getMethod();
        } else if (cache != null) {
            specializationSource = cache.getParameter().getVariableElement().getEnclosingElement();
        } else {
            specializationSource = null;
        }
        return specializationSource;
    }

    private static void linkParameter(CodeTreeBuilder builder, TypeMirror type, String name) {
        TypeElement typeElement = ElementUtils.fromTypeMirror(type);
        if (typeElement != null) {
            builder.javadocLink(typeElement, null);
        } else {
            builder.string(getSimpleName(type));
        }
        builder.string(" ").string(name);
    }

    private static final String AOT_STATE = "$aot";

    private void generateAOT(CodeTypeElement clazz, boolean inlined) {
        TypeMirror aotProviderType = new GeneratedTypeMirror(ElementUtils.getPackageName(types.GenerateAOT_Provider), "GenerateAOT.Provider");
        clazz.getImplements().add(aotProviderType);

        CodeExecutableElement prepare = clazz.add(CodeExecutableElement.cloneNoAnnotations(
                        ElementUtils.findMethod(types.GenerateAOT_Provider, "prepareForAOT", inlined ? 3 : 2)));
        prepare.getModifiers().remove(Modifier.DEFAULT);
        GeneratorUtils.addOverride(prepare);
        prepare.getModifiers().remove(ABSTRACT);
        CodeTreeBuilder builder = prepare.createBuilder();

        List<SpecializationData> filteredSpecializations = new ArrayList<>();
        for (NodeData currentNode : sharingNodes) {
            for (SpecializationData s : currentNode.getReachableSpecializations()) {
                if (s.getMethod() == null || !s.isPrepareForAOT()) {
                    continue;
                }
                filteredSpecializations.add(s);
            }
        }

        FrameState frameState = FrameState.load(this, NodeExecutionMode.SLOW_PATH, prepare);
        frameState.setBoolean(AOT_STATE, true);
        frameState.setInlinedNode(inlined);

        if (inlined) {
            prepare.renameArguments("language", "root", frameState.getValue(node.getChildExecutions().get(0)).getName());
        } else {
            prepare.renameArguments("language", "root");
        }

        Map<BitSet, List<SpecializationData>> stateGroup = new LinkedHashMap<>();
        Set<TypeGuard> implicitCasts = new LinkedHashSet<>();

        for (SpecializationData specialization : filteredSpecializations) {
            for (BitSet set : allMultiState.getSets()) {
                if (set.contains(AOT_PREPARED)) {
                    // make sure we have an entry for a state bitset
                    // without any specialization but only with the AOT bit set
                    stateGroup.computeIfAbsent(set, (s) -> new ArrayList<>());
                }
                if (set.contains(StateQuery.create(SpecializationActive.class, specialization))) {
                    stateGroup.computeIfAbsent(set, (s) -> new ArrayList<>()).add(specialization);
                    break;
                }
            }

            int index = 0;
            for (Parameter p : specialization.getSignatureParameters()) {
                TypeMirror targetType = p.getType();
                Collection<TypeMirror> sourceTypes = node.getTypeSystem().lookupSourceTypes(targetType);
                if (sourceTypes.size() > 1) {
                    implicitCasts.add(new TypeGuard(node.getTypeSystem(), targetType, index));
                }
                index++;
            }
        }

        builder.startAssert();
        builder.string("!isAdoptable() || ");
        builder.string("(").cast(context.getType(ReentrantLock.class), CodeTreeBuilder.singleString("getLock()"));
        builder.string(").isHeldByCurrentThread()");
        builder.string(" : ").doubleQuote("During prepare AST lock must be held.");
        builder.end();

        for (BitSet set : multiState.getSets()) {
            if (set.contains(AOT_PREPARED)) {
                builder.startIf();
                builder.tree(set.createContains(frameState, AOT_PREPARED));
                builder.end().startBlock();
                builder.returnDefault();
                builder.end();
                break;
            }
        }

        List<GuardExpression> bulkStateSetGuards = new ArrayList<>();

        for (SpecializationData specialization : filteredSpecializations) {

            builder.startBlock(); // local can overlap between nodes

            // we need to copy otherwise local variables of caches may conflict.
            FrameState innerFrameState = frameState.copy();

            SpecializationGroup specializationGroup = SpecializationGroup.create(Arrays.asList(specialization));

            for (CacheExpression cache : specialization.getCaches()) {
                if (!cache.isAlwaysInitialized()) {
                    continue;
                }
                setCacheInitialized(innerFrameState, specialization, cache, true);
            }

            List<IfTriple> tripples = new ArrayList<>();
            for (AssumptionExpression assumption : specialization.getAssumptionExpressions()) {
                tripples.addAll(createAssumptionSlowPathTriples(innerFrameState, specializationGroup, assumption));
            }

            /*
             * We don't need to materialize assumption conditions.
             */
            for (IfTriple triple : tripples) {
                triple.condition = null;
            }

            // compute guards that can be materialized
            List<GuardExpression> usedGuards = new ArrayList<>();
            for (GuardExpression guard : specialization.getGuards()) {
                if (guardNeedsStateBit(specialization, guard)) {
                    bulkStateSetGuards.add(guard);
                }
                if (specialization.isDynamicParameterBound(guard.getExpression(), true)) {
                    /*
                     * Guards with no dynamic parameters can be executed.
                     */
                    continue;
                }
                usedGuards.add(guard);
            }

            tripples.addAll(createMethodGuardChecks(innerFrameState, specializationGroup, usedGuards, NodeExecutionMode.SLOW_PATH));

            BlockState blockState = IfTriple.materialize(builder, tripples, false);

            builder.tree(createSpecialize(builder, innerFrameState, null, specializationGroup, specialization, true));

            for (CacheExpression cache : specialization.getCaches()) {
                if (cache.isAlwaysInitialized()) {
                    continue;
                }

                /*
                 * Libraries might not be AOT preparable. E.g. if a cached library was created from
                 * a final field of the current language. In such a case we should just not call
                 * prepareForAOT.
                 *
                 * Specializable nodes are always known to be preparable if they reach the code
                 * generator.
                 */
                boolean cachedLibrary = cache.isCachedLibrary();
                if (cachedLibrary) {
                    builder.startIf().tree(createCacheAccess(innerFrameState, specialization, cache, null)).instanceOf(aotProviderType).end().startBlock();
                }
                if (NodeCodeGenerator.isSpecializedNode(cache.getParameter().getType()) || cachedLibrary) {
                    builder.startAssert().startStaticCall(types.NodeUtil, "assertRecursion");
                    builder.tree(createCacheAccess(innerFrameState, specialization, cache, null));
                    /*
                     * We allow a single recursion level only for AOT preparation. It is important
                     * that we only assert recursion for @Cached fields as regular AST children can
                     * be recursive arbitrarily deep.
                     *
                     * We might need to increase this limit in the future if it triggers to eagerly.
                     */
                    builder.string("1");
                    builder.end().end();

                    builder.startStatement();
                    builder.string("(");
                    builder.cast(aotProviderType);
                    builder.tree(createCacheAccess(innerFrameState, specialization, cache, null));
                    builder.string(")");
                    builder.startCall(".prepareForAOT");
                    builder.string("language").string("root");

                    if (cache.getInlinedNode() != null) {
                        if (frameState.isInlinedNode()) {
                            builder.tree(innerFrameState.getValue(INLINED_NODE_INDEX).createReference());
                        } else {
                            builder.string("this");
                        }
                    }
                    builder.end();
                    builder.end();
                }
                if (cachedLibrary) {
                    builder.end();
                }
            }

            builder.tree(multiState.createSet(innerFrameState, null, StateQuery.create(SpecializationActive.class, specialization), true, true));
            builder.end(blockState.blockCount);

            builder.end();
        }
        StateTransaction transaction = new StateTransaction();
        builder.tree(multiState.createForceLoad(frameState,
                        AOT_PREPARED,
                        StateQuery.create(GuardActive.class, bulkStateSetGuards), StateQuery.create(ImplicitCastState.class, implicitCasts)));

        builder.tree(multiState.createSet(frameState, transaction, AOT_PREPARED, true, false));
        builder.tree(multiState.createSet(frameState, transaction, StateQuery.create(GuardActive.class, bulkStateSetGuards), true, false));
        builder.tree(multiState.createSet(frameState, transaction, StateQuery.create(ImplicitCastState.class, implicitCasts), true, false));
        builder.tree(multiState.persistTransaction(frameState, transaction));

        if (!needsAOTReset(node, sharingNodes)) {
            return;
        }

        CodeExecutableElement reset = clazz.add(new CodeExecutableElement(modifiers(PRIVATE), context.getType(void.class), "resetAOT_"));
        frameState = FrameState.load(this, NodeExecutionMode.FAST_PATH, reset);
        frameState.setInlinedNode(inlined);
        if (inlined) {
            reset.addParameter(new CodeVariableElement(types.Node, frameState.getValue(node.getChildExecutions().get(0)).getName()));
        }

        reset.getModifiers().remove(ABSTRACT);

        builder = reset.createBuilder();

        for (BitSet set : multiState.all) {
            if (set.contains(AOT_PREPARED)) {
                builder.tree(set.createLoad(frameState));
                builder.startIf();
                builder.tree(set.createNotContains(frameState, AOT_PREPARED));
                builder.end().startBlock();
                builder.returnDefault();
                builder.end();
            }
            break;
        }

        for (BitSet set : multiState.getSets()) {
            builder.tree(set.createSetZero(frameState, true));
        }

        for (SpecializationData specialization : filteredSpecializations) {
            if (useSpecializationClass(specialization)) {
                builder.startStatement();
                builder.tree(createSpecializationFieldAccess(frameState, specialization, true, true, null, singleString("null")));
                builder.end();
            } else {
                for (CacheExpression cache : specialization.getCaches()) {
                    if (cache.isAlwaysInitialized()) {
                        continue;
                    } else if (cache.isEagerInitialize()) {
                        continue;
                    } else if (cache.isBind()) {
                        continue;
                    }
                    if (types.Profile != null &&
                                    (ElementUtils.isAssignable(cache.getParameter().getType(), types.Profile) || ElementUtils.isAssignable(cache.getParameter().getType(), types.InlinedProfile))) {
                        builder.startStatement();
                        builder.tree(createCacheAccess(frameState, specialization, cache, null));
                        builder.startCall(".reset");
                        if (cache.getInlinedNode() != null) {
                            builder.tree(createNodeAccess(frameState, specialization));
                        }
                        builder.end();
                        builder.end();
                    } else if (cache.getInlinedNode() == null) {
                        builder.startStatement();
                        builder.tree(createCacheAccess(frameState, specialization, cache, singleString(ElementUtils.defaultValue(cache.getParameter().getType()))));
                        builder.end();
                    }
                }
            }
        }

    }

    public List<CodeVariableElement> createUncachedFields() {
        List<CodeVariableElement> fields = new ArrayList<>();
        return fields;
    }

    /**
     * Used by {@link ExportsGenerator} to eagerly initialize caches referenced in accepts.
     */
    public CodeTree createInitializeCaches(SpecializationData specialization, List<CacheExpression> expressions,
                    CodeExecutableElement method, String receiverName) {
        CodeTreeBuilder b = CodeTreeBuilder.createBuilder();
        FrameState frameState = FrameState.load(this, NodeExecutionMode.SLOW_PATH, method);
        NodeExecutionData execution = specialization.getNode().getChildExecutions().get(0);
        frameState.set(execution, frameState.getValue(execution).accessWith(CodeTreeBuilder.singleString(receiverName)));
        for (CacheExpression cache : expressions) {
            List<IfTriple> triples = new ArrayList<>();
            triples.addAll(persistAndInitializeCache(frameState, NodeExecutionMode.SLOW_PATH, specialization, cache, false, true));
            IfTriple.materialize(b, triples, true);
        }
        return b.build();
    }

    private static final class ReportPolymorphismAction {
        final boolean polymorphism;
        final boolean megamorphism;

        ReportPolymorphismAction(boolean polymorphism, boolean megamorphism) {
            this.polymorphism = polymorphism;
            this.megamorphism = megamorphism;
        }

        public boolean required() {
            return polymorphism || megamorphism;
        }
    }

    private static ReportPolymorphismAction reportPolymorphismAction(NodeData node, List<SpecializationData> reachableSpecializations) {
        if (reachableSpecializations.size() == 1 && reachableSpecializations.get(0).getMaximumNumberOfInstances() == 1) {
            return new ReportPolymorphismAction(false, false);
        }
        final boolean reportMegamorphism = reachableSpecializations.stream().anyMatch(SpecializationData::isReportMegamorphism);
        if (reachableSpecializations.stream().noneMatch(SpecializationData::isReportPolymorphism)) {
            return new ReportPolymorphismAction(false, reportMegamorphism);
        }
        return new ReportPolymorphismAction(node.isReportPolymorphism(), reportMegamorphism);
    }

    private void generateIntrospectionInfo(CodeTypeElement clazz, boolean inlined) {
        clazz.getImplements().add(new GeneratedTypeMirror(ElementUtils.getPackageName(types.Introspection_Provider), "Introspection.Provider"));
        CodeExecutableElement reflection = new CodeExecutableElement(modifiers(PUBLIC), types.Introspection, "getIntrospectionData");
        GeneratorUtils.addOverride(reflection);
        CodeTreeBuilder builder = reflection.createBuilder();

        List<SpecializationData> filteredSpecializations = new ArrayList<>();
        for (SpecializationData s : node.getSpecializations()) {
            if (s.getMethod() == null) {
                continue;
            }
            filteredSpecializations.add(s);
        }

        ArrayCodeTypeMirror objectArray = new ArrayCodeTypeMirror(context.getType(Object.class));
        builder.declaration(objectArray, "data", builder.create().startNewArray(objectArray, CodeTreeBuilder.singleString(String.valueOf(filteredSpecializations.size() + 1))).end().build());
        builder.declaration(objectArray, "s", (CodeTree) null);

        builder.statement("data[0] = 0"); // declare version 0

        boolean needsRewrites = needsRewrites();

        FrameState frameState = FrameState.load(this, NodeExecutionMode.SLOW_PATH, reflection);
        frameState.setInlinedNode(inlined);

        if (inlined) {
            reflection.addParameter(frameState.getValue(INLINED_NODE_INDEX).createParameter());
        }

        StateQuery specializationsActive = StateQuery.create(SpecializationActive.class, filteredSpecializations);
        StateQuery specializationsExcluded = StateQuery.create(SpecializationExcluded.class, filteredSpecializations);

        if (needsRewrites) {
            builder.tree(multiState.createLoad(frameState, specializationsActive, specializationsExcluded));
        }

        int index = 1;
        for (SpecializationData specialization : filteredSpecializations) {

            FrameState innerFrameState = frameState.copy();

            builder.startStatement().string("s = ").startNewArray(objectArray, CodeTreeBuilder.singleString("3")).end().end();
            builder.startStatement().string("s[0] = ").doubleQuote(specialization.getMethodName()).end();

            BlockState blocks = BlockState.NONE;
            if (needsRewrites) {
                builder.startIf().tree(createSpecializationActiveCheck(frameState, Arrays.asList(specialization))).end().startBlock();
                List<IfTriple> tripples = createFastPathNeverDefaultGuards(innerFrameState, specialization);
                blocks = IfTriple.materialize(builder, tripples, false);
            }
            builder.startStatement().string("s[1] = (byte)0b01 /* active */").end();
            TypeMirror listType = new DeclaredCodeTypeMirror((TypeElement) context.getDeclaredType(ArrayList.class).asElement(), Arrays.asList(context.getType(Object.class)));

            if (!specialization.getCaches().isEmpty()) {
                builder.declaration(listType, "cached", "new ArrayList<>()");

                boolean useSpecializationClass = useSpecializationClass(specialization);

                String name = createSpecializationLocalName(specialization);
                if (useSpecializationClass) {
                    builder.tree(loadSpecializationClass(innerFrameState, specialization, false));

                    if (specialization.hasMultipleInstances()) {
                        builder.startWhile();
                    } else {
                        builder.startIf();
                    }
                    builder.string(name, " != null");
                    builder.end();
                    builder.startBlock();
                }

                builder.startStatement().startCall("cached", "add");
                builder.startStaticCall(context.getType(Arrays.class), "<Object>asList");
                for (CacheExpression cache : specialization.getCaches()) {
                    if (cache.isAlwaysInitialized()) {
                        continue;
                    }
                    builder.startGroup();
                    if (cache.isAlwaysInitialized() && cache.isCachedLibrary()) {
                        builder.staticReference(createLibraryConstant(constants, cache.getParameter().getType()));
                        builder.startCall(".getUncached").end();
                    } else {
                        builder.tree(createCacheAccess(innerFrameState, specialization, cache, null));
                    }
                    builder.end();
                }
                builder.end();
                builder.end().end();

                if (useSpecializationClass) {
                    if (specialization.getMaximumNumberOfInstances() > 1) {
                        builder.startStatement().string(name, " = ", name, ".next_").end();
                    }
                    builder.end(); // cache while or if
                }

                builder.statement("s[2] = cached");
            }

            if (needsRewrites) {
                builder.end(blocks.blockCount);
                builder.end();

                builder.startIf().string("s[1] == null").end().startBlock();

                List<IfTriple> excludeTripples = new ArrayList<>();
                if (hasExcludeBit(specialization)) {
                    CodeTree excludeCheck = multiState.createNotContains(frameState, StateQuery.create(SpecializationExcluded.class, specialization));
                    excludeTripples.add(0, new IfTriple(null, excludeCheck, null));
                }
                if (hasExcludes(specialization)) {
                    CodeTree excludeCheck = multiState.createContains(frameState, StateQuery.create(SpecializationActive.class, specialization.getReplacedBy()));
                    excludeTripples.add(0, new IfTriple(null, excludeCheck, null));
                }
                BlockState excludeBlocks = BlockState.NONE;
                if (!excludeTripples.isEmpty()) {
                    excludeBlocks = IfTriple.materialize(builder, IfTriple.optimize(excludeTripples), false);
                    builder.startStatement().string("s[1] = (byte)0b10 /* excluded */").end();
                    builder.end(excludeBlocks.blockCount);
                    builder.startElseBlock();
                }
                builder.startStatement().string("s[1] = (byte)0b00 /* inactive */").end();

                if (!excludeTripples.isEmpty()) {
                    builder.end();
                }
                builder.end();
            }
            builder.startStatement().string("data[", String.valueOf(index), "] = s").end();
            index++;
        }

        builder.startReturn().startStaticCall(types.Introspection_Provider, "create").string("data").end().end();

        clazz.add(reflection);
    }

    private List<Element> createCachedFields(CodeTypeElement baseType) {
        List<Element> nodeElements = new ArrayList<>();

        if (primaryNode) {
            /*
             * We only generated shared cached fields once for the primary node.
             */
            Set<String> expressions = new HashSet<>();
            for (Entry<CacheExpression, String> entry : sharedCaches.entrySet()) {
                CacheExpression cache = entry.getKey();
                String fieldName = entry.getValue();
                if (expressions.contains(fieldName)) {
                    continue;
                }
                expressions.add(fieldName);

                createCachedFieldsImpl(nodeElements, nodeElements, null, null, cache);
            }
        }

        for (SpecializationData specialization : node.getReachableSpecializations()) {
            boolean useSpecializationClass = useSpecializationClass(specialization);
            MultiStateBitSet specializationState = lookupSpecializationState(specialization);

            List<Element> specializationClassElements = useSpecializationClass ? new ArrayList<>() : nodeElements;
            for (CacheExpression cache : specialization.getCaches()) {
                if (sharedCaches.containsKey(cache) && !hasCacheParentAccess(cache)) {
                    continue;
                }
                createCachedFieldsImpl(nodeElements, specializationClassElements, specialization, specializationState, cache);
            }

            for (AssumptionExpression assumption : specialization.getAssumptionExpressions()) {
                if (!assumption.needsCaching()) {
                    continue;
                }

                String fieldName = createAssumptionFieldName(specialization, assumption);
                TypeMirror type;
                int compilationFinalDimensions;
                if (assumption.getExpression().getResolvedType().getKind() == TypeKind.ARRAY) {
                    type = new ArrayCodeTypeMirror(types.Assumption);
                    compilationFinalDimensions = 1;
                } else {
                    type = types.Assumption;
                    compilationFinalDimensions = -1;
                }
                CodeVariableElement assumptionField;
                if (useSpecializationClass) {
                    assumptionField = createNodeField(null, type, fieldName, null);
                } else {
                    assumptionField = createNodeField(PRIVATE, type, fieldName, null);
                }
                addCompilationFinalAnnotation(assumptionField, compilationFinalDimensions);

                if (useSpecializationClass) {
                    specializationClassElements.add(assumptionField);
                } else {
                    nodeElements.add(assumptionField);
                }
            }

            if (useSpecializationClass) {
                createSpecializationClass(baseType, specialization, specializationState, specializationClassElements);

                // force creating the specialization class.
                CodeVariableElement specializationClassVar = createNodeField(PRIVATE, createSpecializationClassReferenceType(specialization),
                                createSpecializationFieldName(specialization), null);

                if (needsUpdater(specialization) && baseType != null) {
                    GeneratorUtils.markUnsafeAccessed(specializationClassVar);
                }

                if (specializationClassIsNode(specialization)) {
                    specializationClassVar.getAnnotationMirrors().add(new CodeAnnotationMirror(types().Node_Child));
                } else {
                    specializationClassVar.getAnnotationMirrors().add(new CodeAnnotationMirror(types().CompilerDirectives_CompilationFinal));
                }

                nodeElements.add(specializationClassVar);
            }

        }
        return nodeElements;
    }

    private static boolean needsUpdater(SpecializationData specialization) {
        if (!specialization.getNode().isGenerateCached()) {
            return false;
        }
        return needsDuplicationCheck(specialization);
    }

    private static boolean needsDuplicationCheck(SpecializationData specialization) {
        if (specialization.hasMultipleInstances()) {
            return true;
        } else if (specialization.isGuardBindsCache()) {
            return true;
        }
        return false;
    }

    private CodeTypeElement createCacheClass(CacheExpression cache, CodeVariableElement wrappedField, boolean needsAdoption) {
        TypeMirror baseType;
        if (needsAdoption) {
            baseType = types.Node;
        } else {
            baseType = context.getType(Object.class);
        }
        CodeTypeElement specializationClass = GeneratorUtils.createClass(node, null, modifiers(PRIVATE, FINAL, STATIC),
                        createCacheClassName(cache), baseType);
        specializationClass.getAnnotationMirrors().add(new CodeAnnotationMirror(types.DenyReplace));
        specializationClass.add(wrappedField);
        wrappedField.setName("delegate");

        return specializationClass;
    }

    @SuppressWarnings("unchecked")
    private CodeTree createLookupNodeType(TypeMirror lookupType, List<? extends Element> elements) {
        List<Element> enclosingElements = (List<Element>) elements;
        ExecutableElement found = null;
        for (ExecutableElement method : ElementFilter.methodsIn(enclosingElements)) {
            if (method.getSimpleName().toString().equals("lookup_")) {
                found = method;
                break;
            }
        }

        if (found == null) {
            found = createLookupMethod();
            enclosingElements.add(found);
        }
        return createLookupCall(lookupType);
    }

    private static CodeTree createLookupCall(TypeMirror type) {
        return CodeTreeBuilder.createBuilder().startStaticCall(type, "lookup_").end().build();
    }

    private ExecutableElement createLookupMethod() {
        CodeExecutableElement method = new CodeExecutableElement(modifiers(PRIVATE, STATIC), context.getType(Lookup.class), "lookup_");
        CodeTreeBuilder builder = method.createBuilder();
        builder.startReturn().startStaticCall(context.getType(MethodHandles.class), "lookup").end().end();
        return method;
    }

    private String createSpecializationClassUpdaterName(SpecializationData specialization) {
        return ElementUtils.createConstantName(createSpecializationFieldName(specialization)) + "_UPDATER";
    }

    private void createSpecializationClass(CodeTypeElement enclosingType, SpecializationData specialization,
                    MultiStateBitSet specializationState,
                    List<Element> specializationClassElements) {
        CodeTypeElement specializationClass = specializationClasses.get(specialization);
        if (specializationClass != null) {
            return;
        }

        if (specializationClassElements.isEmpty() && specializationState != null && specializationState.getCapacity() == 0) {
            throw new AssertionError("Should not create an empty specialization class.");
        }

        boolean useNode = specializationClassIsNode(specialization);
        TypeMirror baseType;
        if (useNode) {
            baseType = types.Node;
        } else {
            baseType = context.getType(Object.class);
        }

        specializationClass = GeneratorUtils.createClass(node, null, modifiers(PRIVATE, FINAL, STATIC),
                        createSpecializationTypeName(specialization), baseType);
        specializationClass.getAnnotationMirrors().add(new CodeAnnotationMirror(types.DenyReplace));
        specializationClasses.put(specialization, specializationClass);

        TypeMirror referenceType = createSpecializationClassReferenceType(specialization);
        if (needsUpdater(specialization) && enclosingType != null) {
            TypeMirror fieldType = new DeclaredCodeTypeMirror(context.getTypeElement(types.InlineSupport_ReferenceField), Arrays.asList(referenceType));
            CodeVariableElement updater = new CodeVariableElement(modifiers(STATIC, FINAL), fieldType, createSpecializationClassUpdaterName(specialization));
            CodeTreeBuilder init = updater.createInitBuilder();
            init.startStaticCall(types.InlineSupport_ReferenceField, "create");
            init.startStaticCall(context.getType(MethodHandles.class), "lookup").end();
            init.doubleQuote(createSpecializationFieldName(specialization));
            init.typeLiteral(referenceType);
            init.end();
            enclosingType.getEnclosedElements().add(updater);
        }

        DeclaredType annotationType;
        if (useNode) {
            annotationType = types.Node_Child;
            CodeExecutableElement getNodeCost = new CodeExecutableElement(modifiers(PUBLIC), types.NodeCost, "getCost");
            getNodeCost.createBuilder().startReturn().staticReference(types.NodeCost, "NONE").end();
            specializationClass.add(getNodeCost);
        } else {
            annotationType = types.CompilerDirectives_CompilationFinal;
        }

        String nextName = "next_";
        if (specialization.getMaximumNumberOfInstances() > 1) {
            CodeVariableElement var = createNodeField(null, referenceType, nextName, annotationType);
            if (annotationType != types.Node_Child) {
                var.getModifiers().add(Modifier.FINAL);
            }
            specializationClass.add(var);
        }

        specializationClass.add(GeneratorUtils.createConstructorUsingFields(modifiers(), specializationClass));

        if (specializationState != null) {
            specializationClass.addAll(specializationState.createCachedFields());
        }

        specializationClass.getEnclosedElements().addAll(specializationClassElements);

        if (specializationClassNeedsCopyConstructor(specialization)) {
            if (specialization.getMaximumNumberOfInstances() > 1) {
                throw new AssertionError("Copy constructor with next_ field is dangerous.");
            }
            specializationClass.add(GeneratorUtils.createCopyConstructorUsingFields(modifiers(), specializationClass, Collections.emptySet()));
        }

        if (specialization.hasMultipleInstances() && !specialization.getAssumptionExpressions().isEmpty()) {
            CodeExecutableElement remove = specializationClass.add(new CodeExecutableElement(referenceType, "remove"));
            remove.addParameter(new CodeVariableElement(referenceType, "search"));
            CodeTreeBuilder builder = remove.createBuilder();
            builder.declaration(referenceType, "newNext", "this.next_");
            builder.startIf().string("newNext != null").end().startBlock();
            builder.startIf().string("search == newNext").end().startBlock();
            builder.statement("newNext = newNext.next_");
            builder.end().startElseBlock();
            builder.statement("newNext = newNext.remove(search)");
            builder.end();
            builder.end();

            builder.declaration(referenceType, "copy", builder.create().startNew(referenceType).string("newNext").end());
            for (Element element : specializationClassElements) {
                String name = element.getSimpleName().toString();
                builder.startStatement().string("copy.", name, " = this.", name).end();
            }
            builder.startReturn().string("copy").end();
        }
    }

    private TypeMirror createSpecializationClassReferenceType(SpecializationData specialization) {
        CodeTypeElement type = specializationClasses.get(specialization);
        if (type == null) {
            TypeMirror baseType = specializationClassIsNode(specialization) ? types.Node : context.getType(Object.class);
            return new GeneratedTypeMirror("", createSpecializationTypeName(specialization), baseType);
        }
        return new GeneratedTypeMirror("", type.getSimpleName().toString(), type.getSuperclass());
    }

    private final Map<SpecializationData, MultiStateBitSet> specializationStates = new HashMap<>();

    private MultiStateBitSet lookupSpecializationState(SpecializationData specialization) {
        MultiStateBitSet specializationState = specializationStates.get(specialization);
        if (!specializationStates.containsKey(specialization)) {
            BitStateList list = computeSpecializationState(specialization);
            if (list.getBitCount() > 0) {
                specializationState = createMultiStateBitset(ElementUtils.firstLetterLowerCase(specialization.getId()) + "_", specialization.getNode(), list);
            }
            specializationStates.put(specialization, specializationState);
        }
        return specializationState;
    }

    private void createCachedFieldsImpl(
                    List<Element> nodeElements,
                    List<Element> specializationClassElements,
                    SpecializationData specialization,
                    MultiStateBitSet specializationState,
                    CacheExpression cache) {
        if (cache.isAlwaysInitialized()) {
            return;
        } else if (cache.isEncodedEnum()) {
            return;
        }
        CacheExpression sharedCache = lookupSharedCacheKey(cache);
        InlinedNodeData inline = sharedCache.getInlinedNode();

        if (inline != null) {
            boolean parentAccess = hasCacheParentAccess(cache);

            Parameter parameter = cache.getParameter();
            String fieldName = createStaticInlinedCacheName(specialization, cache);
            ExecutableElement cacheMethod = cache.getInlinedNode().getMethod();
            CodeVariableElement cachedField = new CodeVariableElement(modifiers(PRIVATE, STATIC, FINAL), parameter.getType(), fieldName);
            CodeTreeBuilder builder = cachedField.createInitBuilder();
            builder.startStaticCall(cacheMethod);
            builder.startStaticCall(types().InlineSupport_InlineTarget, "create");
            builder.typeLiteral(cache.getParameter().getType());

            for (InlineFieldData field : inline.getFields()) {

                if (field.isState()) {
                    BitSet specializationBitSet = findInlinedState(specializationState, field);
                    CodeVariableElement updaterField = createStateUpdaterField(specialization, specializationState, field, specializationClassElements);
                    String updaterFieldName = updaterField.getName();
                    builder.startGroup();
                    builder.startCall(updaterFieldName, "subUpdater");
                    BitRange range = specializationBitSet.getStates().queryRange(StateQuery.create(InlinedNodeState.class, field));
                    builder.string(String.valueOf(range.offset));
                    builder.string(String.valueOf(range.length));
                    builder.end();

                    if (specialization != null && parentAccess) {
                        builder.startCall(".createParentAccessor");
                        builder.typeLiteral(createSpecializationClassReferenceType(specialization));
                        builder.end();
                    }
                    builder.end();

                } else {
                    /*
                     * All other fields need fields to get inlined. We do not support specialization
                     * classes in this branch.
                     */
                    String inlinedFieldName = createCachedInlinedFieldName(specialization, cache, field);

                    TypeMirror type = field.getType();
                    CodeVariableElement inlinedCacheField;
                    if (isAssignable(type, types().Node)) {
                        inlinedCacheField = createNodeField(Modifier.PRIVATE, types.Node, inlinedFieldName, types().Node_Child);
                    } else if (isAssignable(type, types().NodeInterface)) {
                        inlinedCacheField = createNodeField(Modifier.PRIVATE, types.NodeInterface, inlinedFieldName, types().Node_Child);
                    } else if (isNodeArray(type)) {
                        inlinedCacheField = createNodeField(Modifier.PRIVATE, new ArrayCodeTypeMirror(types.Node), inlinedFieldName, types().Node_Children);
                    } else {
                        inlinedCacheField = createNodeField(Modifier.PRIVATE, type, inlinedFieldName, null);
                        addCompilationFinalAnnotation(inlinedCacheField, field.getDimensions());
                    }
                    if (specialization != null && useSpecializationClass(specialization)) {
                        specializationClassElements.add(inlinedCacheField);
                    } else {
                        nodeElements.add(inlinedCacheField);
                    }

                    GeneratorUtils.markUnsafeAccessed(inlinedCacheField);

                    CodeTreeBuilder javadoc = inlinedCacheField.createDocBuilder();
                    javadoc.startJavadoc();
                    addSourceDoc(javadoc, specialization, cache, field);
                    javadoc.end();

                    // never directly used, so will produce a warning.
                    GeneratorUtils.mergeSuppressWarnings(inlinedCacheField, "unused");

                    builder.startStaticCall(field.getFieldType(), "create");
                    if (specialization != null && useSpecializationClass(specialization)) {
                        builder.tree(createLookupNodeType(createSpecializationClassReferenceType(specialization), specializationClassElements));
                    } else {
                        builder.startStaticCall(context.getType(MethodHandles.class), "lookup").end();
                    }
                    builder.doubleQuote(inlinedFieldName);

                    if (field.isReference()) {
                        builder.typeLiteral(field.getType());
                    }

                    builder.end();
                }
            }
            builder.end();
            builder.end();

            CodeTreeBuilder javadoc = cachedField.createDocBuilder();
            javadoc.startJavadoc();
            addSourceDoc(javadoc, specialization, cache, null);
            javadoc.end();

            nodeElements.add(cachedField);
        } else {
            Parameter parameter = cache.getParameter();
            String fieldName = createFieldName(specialization, cache);
            TypeMirror type = parameter.getType();

            boolean useSpecializationClass = specialization != null ? useSpecializationClass(specialization) : false;
            Modifier visibility = useSpecializationClass ? null : Modifier.PRIVATE;
            CodeVariableElement cachedField;
            boolean needsAdoption;
            if (isAssignable(type, types().NodeInterface) && cache.isAdopt()) {
                cachedField = createNodeField(visibility, type, fieldName, types().Node_Child);
                needsAdoption = true;
            } else if (isNodeArray(type) && cache.isAdopt()) {
                cachedField = createNodeField(visibility, type, fieldName, types().Node_Children);
                needsAdoption = true;
            } else {
                needsAdoption = false;
                cachedField = createNodeField(visibility, type, fieldName, null);
                if (cache.isCached()) {
                    AnnotationMirror mirror = cache.getMessageAnnotation();
                    int dimensions = getAnnotationValue(Integer.class, mirror, "dimensions");
                    addCompilationFinalAnnotation(cachedField, dimensions);
                }
            }

            CodeTreeBuilder javadoc = cachedField.createDocBuilder();
            javadoc.startJavadoc();
            addSourceDoc(javadoc, specialization, cache, null);
            javadoc.end();

            if (useCacheClass(specialization, sharedCache)) {
                String name = cachedField.getSimpleName().toString();
                CodeTypeElement cacheClass = createCacheClass(sharedCache, cachedField, needsAdoption);
                specializationClassElements.add(cacheClass);
                GeneratedTypeMirror generatedType = new GeneratedTypeMirror("", cacheClass.getSimpleName().toString(), cacheClass.asType());
                CodeVariableElement var = new CodeVariableElement(modifiers(PRIVATE), generatedType, name);
                addCompilationFinalAnnotation(var, 0, needsAdoption);

                javadoc = var.createDocBuilder();
                javadoc.startJavadoc();
                addSourceDoc(javadoc, specialization, cache, null);
                javadoc.newLine().string("Note: Shared cache value requires a wrapper class for thread-safety.");
                javadoc.newLine().string("Set Cached(neverDefault = true) to avoid the wrapper class.");
                javadoc.end();
                specializationClassElements.add(var);
            } else {
                specializationClassElements.add(cachedField);
            }
        }
    }

    private BitSet findInlinedState(MultiStateBitSet specializationState, InlineFieldData field) throws AssertionError {
        BitSet bitSet = state.allState.findSet(InlinedNodeState.class, field);
        if (bitSet == null) {
            bitSet = specializationState.findSet(InlinedNodeState.class, field);
        }
        if (bitSet == null) {
            throw new AssertionError("Bits not contained.");
        }
        return bitSet;
    }

    private CodeVariableElement createStateUpdaterField(SpecializationData specialization, MultiStateBitSet specializationState, InlineFieldData field,
                    List<Element> specializationClassElements) {
        BitSet bitSet = state.allState.findSet(InlinedNodeState.class, field);
        TypeMirror nodeType;
        String updaterFieldName;

        if (bitSet == null) {
            bitSet = findInlinedState(specializationState, field);
            if (bitSet == null) {
                throw new AssertionError("Inlined bits not contained.");
            }
            nodeType = createSpecializationClassReferenceType(specialization);
            updaterFieldName = ElementUtils.createConstantName(specialization.getId() + "_" + bitSet.getName()) + "_UPDATER";
        } else {
            nodeType = null;
            updaterFieldName = ElementUtils.createConstantName(bitSet.getName()) + "_UPDATER";
        }

        CodeVariableElement var = nodeConstants.updaterReferences.get(updaterFieldName);
        if (var == null) {
            var = new CodeVariableElement(modifiers(PRIVATE, STATIC, FINAL), field.getFieldType(), updaterFieldName);
            CodeTreeBuilder b = var.createInitBuilder();
            b.startStaticCall(types().InlineSupport_StateField, "create");
            if (nodeType == null) {
                b.startStaticCall(context.getType(MethodHandles.class), "lookup").end();
            } else {
                b.tree(createLookupNodeType(nodeType, specializationClassElements));
            }
            b.doubleQuote(bitSet.getName() + "_");
            b.end();
            nodeConstants.updaterReferences.put(updaterFieldName, var);
        }
        return var;
    }

    private void generateStatisticsFields(CodeTypeElement clazz) {
        if (isGenerateStatistics()) {
            CodeTreeBuilder b;
            ArrayType stringArray = new ArrayCodeTypeMirror(context.getType(String.class));
            b = clazz.add(new CodeVariableElement(modifiers(PRIVATE, STATIC, FINAL), stringArray, "SPECIALIZATION_NAMES")).createInitBuilder();
            b.startNewArray(stringArray, null);
            for (SpecializationData specialization : node.getReachableSpecializations()) {
                if (specialization.getMethod() == null) {
                    continue;
                }
                b.doubleQuote(specialization.getMethodName());
            }
            b.end();

            b = clazz.add(new CodeVariableElement(modifiers(PRIVATE, FINAL), types.SpecializationStatistics_NodeStatistics, "statistics_")).createInitBuilder();
            b.startStaticCall(types.SpecializationStatistics_NodeStatistics, "create").string("this").string("SPECIALIZATION_NAMES").end();
        }
    }

    private boolean isGenerateAOT() {
        return primaryNode && node.isGenerateAOT();
    }

    private boolean isGenerateStatistics() {
        return generatorMode == GeneratorMode.DEFAULT && primaryNode && node.isGenerateStatistics();
    }

    private boolean isGenerateIntrospection() {
        return generatorMode == GeneratorMode.DEFAULT && primaryNode && node.isGenerateIntrospection();
    }

    private static boolean isNodeArray(TypeMirror type) {
        if (type == null) {
            return false;
        }
        return type.getKind() == TypeKind.ARRAY && isAssignable(((ArrayType) type).getComponentType(), ProcessorContext.getInstance().getTypes().NodeInterface);
    }

    private static void addCompilationFinalAnnotation(CodeVariableElement field, int dimensions, boolean adopt) {
        TypeMirror type = field.getType();
        if (adopt && isAssignable(type, types().NodeInterface)) {
            field.getAnnotationMirrors().add(new CodeAnnotationMirror(types().Node_Child));
        } else if (adopt && isNodeArray(type)) {
            field.getAnnotationMirrors().add(new CodeAnnotationMirror(types().Node_Children));
        } else {
            if (field.getModifiers().contains(Modifier.FINAL) && dimensions <= 0) {
                // no need for the compilation final annotation.
                return;
            }
            CodeAnnotationMirror annotation = new CodeAnnotationMirror(ProcessorContext.getInstance().getTypes().CompilerDirectives_CompilationFinal);
            if (dimensions > 0 || field.getType().getKind() == TypeKind.ARRAY) {
                annotation.setElementValue(annotation.findExecutableElement("dimensions"), new CodeAnnotationValue(dimensions < 0 ? 0 : dimensions));
            }
            field.getAnnotationMirrors().add(annotation);
        }
    }

    private static void addCompilationFinalAnnotation(CodeVariableElement field, int dimensions) {
        addCompilationFinalAnnotation(field, dimensions, false);
    }

    /*
     * Shared caches that may be never default need a wrapper to be safely initialized on mmultiple
     * threads.
     */
    private static boolean useCacheClass(SpecializationData specialization, CacheExpression cache) {
        return specialization == null && cache.getSharedGroup() != null && !cache.isNeverDefault() && !cache.isEncodedEnum();
    }

    /* Specialization class needs to be a Node in such a case. */
    private static boolean specializationClassIsNode(SpecializationData specialization) {
        for (CacheExpression cache : specialization.getCaches()) {
            if (cache.getInlinedNode() != null) {
                /*
                 * Unfortunately inline fields only work with nodes.
                 */
                return true;
            }
            if (!canCacheBeStoredInSpecialializationClass(cache)) {
                continue;
            }
            TypeMirror type = cache.getParameter().getType();
            if (isAssignable(type, types().NodeInterface)) {
                return true;
            } else if (isNodeArray(type)) {
                return true;
            }
        }
        return false;
    }

    private List<SpecializationData> getFallbackSpecializations() {
        List<SpecializationData> specializations = new ArrayList<>(node.getReachableSpecializations());
        for (ListIterator<SpecializationData> iterator = specializations.listIterator(); iterator.hasNext();) {
            SpecializationData specialization = iterator.next();
            if (specialization.isFallback()) {
                iterator.remove();
            } else if (!specialization.isReachesFallback()) {
                iterator.remove();
            }
        }
        return specializations;
    }

    private List<GuardExpression> getFallbackGuards() {
        List<GuardExpression> fallbackState = new ArrayList<>();
        List<SpecializationData> specializations = getFallbackSpecializations();
        for (SpecializationData specialization : specializations) {
            for (GuardExpression guard : specialization.getGuards()) {
                if (guardNeedsStateBit(specialization, guard)) {
                    fallbackState.add(guard);
                }
            }
        }
        return fallbackState;
    }

    private Element createFallbackGuard() {
        boolean frameUsed = false;

        List<SpecializationData> specializations = getFallbackSpecializations();
        for (SpecializationData specialization : specializations) {
            if (specialization.isFrameUsedByGuard()) {
                frameUsed = true;
            }
        }

        SpecializationGroup group = SpecializationGroup.create(specializations);
        ExecutableTypeData executableType = node.findAnyGenericExecutableType(context, -1);

        CodeExecutableElement method = new CodeExecutableElement(modifiers(PRIVATE), getType(boolean.class), createFallbackName());

        FrameState frameState = FrameState.load(this, NodeExecutionMode.FALLBACK_GUARD, method);
        if (!frameUsed) {
            frameState.removeValue(FRAME_VALUE);
        }

        fallbackNeedsState = false;
        fallbackNeedsFrame = frameUsed;

        multiState.createLoad(frameState,
                        StateQuery.create(SpecializationActive.class, getFallbackSpecializations()),
                        StateQuery.create(GuardActive.class, getFallbackGuards())); // already
                                                                                    // loaded
        multiState.addParametersTo(frameState, method);
        frameState.addParametersTo(method, Integer.MAX_VALUE, FRAME_VALUE);

        Set<TypeMirror> thrownTypes = new LinkedHashSet<>();
        for (SpecializationData specialization : specializations) {
            for (GuardExpression expression : specialization.getGuards()) {
                for (ExecutableElement boundMethod : expression.getExpression().findBoundExecutableElements()) {
                    thrownTypes.addAll(boundMethod.getThrownTypes());
                }
            }
        }
        method.getThrownTypes().addAll(thrownTypes);

        CodeTree result = visitSpecializationGroup(CodeTreeBuilder.createBuilder(), null, group, executableType, frameState, null);

        if (!fallbackNeedsState) {
            multiState.removeParametersFrom(method);
        }
        final CodeTreeBuilder builder = method.createBuilder();
        for (SpecializationData implemented : specializations) {
            if (implemented.getMaximumNumberOfInstances() > 1) {
                method.getAnnotationMirrors().add(createExplodeLoop());
                break;
            }
        }

        builder.tree(result);
        builder.returnTrue();

        if (!accessesCachedState(specializations)) {
            method.getModifiers().add(STATIC);
        }

        return method;
    }

    private DSLExpression substituteContextReference(Call call) {
        ClassLiteral literal = (ClassLiteral) call.getParameters().get(0);
        CodeVariableElement var = createContextReferenceConstant(constants, literal.getLiteral());
        String constantName = var.getSimpleName().toString();
        Variable singleton = new Variable(null, constantName);
        singleton.setResolvedTargetType(var.asType());
        singleton.setResolvedVariable(var);
        return singleton;
    }

    private DSLExpression substituteLanguageReference(Call call) {
        ClassLiteral literal = (ClassLiteral) call.getParameters().get(0);
        CodeVariableElement var = createLanguageReferenceConstant(constants, literal.getLiteral());
        String constantName = var.getSimpleName().toString();
        Variable singleton = new Variable(null, constantName);
        singleton.setResolvedTargetType(var.asType());
        singleton.setResolvedVariable(var);
        return singleton;
    }

    public static CodeVariableElement createLanguageReferenceConstant(StaticConstants constants, TypeMirror languageType) {
        TruffleTypes types = ProcessorContext.getInstance().getTypes();
        String constantName = ElementUtils.createConstantName(ElementUtils.getSimpleName(languageType) + "Lref");
        TypeElement languageReference = (TypeElement) types.TruffleLanguage_LanguageReference.asElement();
        DeclaredCodeTypeMirror constantType = new DeclaredCodeTypeMirror(languageReference, Arrays.asList(languageType));
        return lookupConstant(constants.languageReferences, constantName, (name) -> {
            CodeVariableElement newVar = new CodeVariableElement(modifiers(PRIVATE, STATIC, FINAL), constantType, name);
            newVar.createInitBuilder().startStaticCall(languageReference.asType(), "create").typeLiteral(languageType).end();
            return newVar;
        });
    }

    public static CodeVariableElement createContextReferenceConstant(StaticConstants constants, TypeMirror languageType) {
        TruffleTypes types = ProcessorContext.getInstance().getTypes();
        String constantName = ElementUtils.createConstantName(ElementUtils.getSimpleName(languageType) + "Cref");
        TypeElement contextReference = (TypeElement) types.TruffleLanguage_ContextReference.asElement();
        DeclaredCodeTypeMirror constantType = new DeclaredCodeTypeMirror(contextReference, Arrays.asList(NodeParser.findContextTypeFromLanguage(languageType)));
        return lookupConstant(constants.languageReferences, constantName, (name) -> {
            CodeVariableElement newVar = new CodeVariableElement(modifiers(PRIVATE, STATIC, FINAL), constantType, name);
            newVar.createInitBuilder().startStaticCall(contextReference.asType(), "create").typeLiteral(languageType).end();
            return newVar;
        });
    }

    private DSLExpression substituteLibraryCall(Call call) {
        ClassLiteral literal = (ClassLiteral) call.getParameters().get(0);
        CodeVariableElement var = createLibraryConstant(constants, literal.getLiteral());
        String constantName = var.getSimpleName().toString();
        Variable singleton = new Variable(null, constantName);
        singleton.setResolvedTargetType(var.asType());
        singleton.setResolvedVariable(var);
        return singleton;
    }

    public static CodeVariableElement createLibraryConstant(StaticConstants constants, TypeMirror libraryTypeMirror) {
        TypeElement libraryType = ElementUtils.castTypeElement(libraryTypeMirror);
        String constantName = ElementUtils.createConstantName(libraryType.getSimpleName().toString());
        TypeElement resolvedLibrary = (TypeElement) ProcessorContext.getInstance().getTypes().LibraryFactory.asElement();
        DeclaredCodeTypeMirror constantType = new DeclaredCodeTypeMirror(resolvedLibrary, Arrays.asList(libraryType.asType()));
        return lookupConstant(constants.libraries, constantName, (name) -> {
            CodeVariableElement newVar = new CodeVariableElement(modifiers(PRIVATE, STATIC, FINAL), constantType, name);
            newVar.createInitBuilder().startStaticCall(resolvedLibrary.asType(), "resolve").typeLiteral(libraryType.asType()).end();
            return newVar;
        });
    }

    private static CodeVariableElement lookupConstant(Map<String, CodeVariableElement> constants, String constantName, Function<String, CodeVariableElement> factory) {
        String useConstantName = constantName + "_";
        while (true) {
            CodeVariableElement prev = constants.get(useConstantName);
            CodeVariableElement var = factory.apply(useConstantName);
            if (prev == null) {
                constants.put(useConstantName, var);
                return var;
            } else {
                if (ElementUtils.variableEquals(prev, var)) {
                    return prev;
                }
            }
            // retry with new constant name
            useConstantName = useConstantName + "_";
        }
    }

    private DSLExpression optimizeExpression(DSLExpression expression) {
        return expression.reduce(new DSLExpressionReducer() {

            public DSLExpression visitVariable(Variable binary) {
                return binary;
            }

            public DSLExpression visitNegate(Negate negate) {
                return negate;
            }

            public DSLExpression visitCall(Call binary) {
                for (ExecutableElement substitution : substitutions.keySet()) {
                    if (ElementUtils.executableEquals(binary.getResolvedMethod(), substitution)) {
                        return substitutions.get(substitution).apply(binary);
                    }
                }
                return binary;
            }

            public DSLExpression visitBinary(Binary binary) {
                return binary;
            }
        });
    }

    private static boolean accessesCachedState(List<SpecializationData> specializations) {
        final AtomicBoolean needsState = new AtomicBoolean(false);
        for (final SpecializationData specialization : specializations) {
            if (!specialization.getAssumptionExpressions().isEmpty()) {
                needsState.set(true);
                break;
            }
            for (GuardExpression expression : specialization.getGuards()) {
                expression.getExpression().accept(new AbstractDSLExpressionVisitor() {
                    @Override
                    public void visitVariable(Variable binary) {
                        if (!needsState.get() && isVariableAccessMember(binary)) {
                            needsState.set(true);
                        }
                    }

                    private boolean isVariableAccessMember(Variable variable) {
                        if (variable.getName().equals("null") && variable.getReceiver() == null) {
                            return false;
                        }
                        Parameter p = specialization.findByVariable(variable.getResolvedVariable());
                        if (p == null && !variable.getResolvedVariable().getModifiers().contains(STATIC)) {
                            DSLExpression receiver = variable.getReceiver();
                            if (receiver instanceof Variable) {
                                return isVariableAccessMember((Variable) receiver);
                            } else if (receiver instanceof Call) {
                                return isMethodAccessMember((Call) receiver);
                            }
                            return true;
                        } else if (p != null && p.getSpecification().isCached()) {
                            CacheExpression cache = specialization.findCache(p);
                            if (cache != null && cache.isAlwaysInitialized()) {
                                // allowed access as is initialized in fast path.
                                return false;
                            }
                            return true;
                        }
                        return false;
                    }

                    private boolean isMethodAccessMember(Call call) {
                        if (!call.getResolvedMethod().getModifiers().contains(STATIC)) {
                            DSLExpression receiver = call.getReceiver();
                            if (receiver instanceof Variable) {
                                return isVariableAccessMember((Variable) receiver);
                            } else if (receiver instanceof Call) {
                                return isMethodAccessMember((Call) receiver);
                            }
                            return true;
                        }
                        return false;
                    }

                    @Override
                    public void visitCall(Call call) {
                        if (!needsState.get() && isMethodAccessMember(call)) {
                            needsState.set(true);
                        }
                    }

                });
            }
        }
        boolean needsStat = needsState.get();
        return needsStat;
    }

    private CodeAnnotationMirror createExplodeLoop() {
        return new CodeAnnotationMirror(types.ExplodeLoop);
    }

    private List<SpecializationData> filterCompatibleSpecializations(Collection<SpecializationData> specializations, ExecutableTypeData forType) {
        List<SpecializationData> filteredSpecializations = new ArrayList<>();
        outer: for (SpecializationData specialization : specializations) {
            if (specialization.isFallback() && specialization.getMethod() == null) {
                // undefined fallback can always deoptimize
                continue;
            }

            List<TypeMirror> signatureParameters = forType.getSignatureParameters();
            for (int i = 0; i < signatureParameters.size(); i++) {
                TypeMirror evaluatedType = signatureParameters.get(i);
                Parameter specializedParameter = specialization.findParameter(node.getChildExecutions().get(i));
                TypeMirror specializedType;
                if (specializedParameter == null) {
                    specializedType = evaluatedType;
                } else {
                    specializedType = specializedParameter.getType();
                }
                if (typeSystem.lookupCast(evaluatedType, specializedType) == null && !isSubtypeBoxed(context, specializedType, evaluatedType) &&
                                !isSubtypeBoxed(context, evaluatedType, specializedType)) {
                    // unreachable type parameter for the execute signature. For example evaluated
                    // int and specialized long. This does not account for reachability.
                    continue outer;
                }
            }

            TypeMirror returnType = forType.getReturnType();
            if (!isVoid(returnType) && !isSubtypeBoxed(context, specialization.getReturnType().getType(), returnType) &&
                            !isSubtypeBoxed(context, returnType, specialization.getReturnType().getType())) {
                continue outer;
            }
            filteredSpecializations.add(specialization);
        }

        return filteredSpecializations;
    }

    private List<SpecializationData> filterImplementedSpecializations(List<SpecializationData> specializations, TypeMirror expectedReturnType) {
        List<SpecializationData> filteredSpecializations = new ArrayList<>();
        TypeMirror returnType = boxType(context, expectedReturnType);

        for (SpecializationData specialization : specializations) {
            TypeMirror specializationReturnType = boxType(context, specialization.getReturnType().getType());
            if (typeEquals(specializationReturnType, returnType)) {
                filteredSpecializations.add(specialization);
            }
        }

        return filteredSpecializations;
    }

    private List<ExecutableTypeData> filterCompatibleExecutableTypes(ExecutableTypeData type, List<ExecutableTypeData> genericExecutes) {
        List<ExecutableTypeData> compatible = new ArrayList<>();
        outer: for (ExecutableTypeData genericExecute : genericExecutes) {
            if (genericExecute.getEvaluatedCount() != type.getEvaluatedCount()) {
                continue;
            }
            for (int i = 0; i < genericExecute.getEvaluatedCount(); i++) {
                TypeMirror sourceType = type.getSignatureParameters().get(i);
                TypeMirror targetType = genericExecute.getSignatureParameters().get(i);
                if (!isAssignable(sourceType, targetType)) {
                    continue outer;
                }
            }
            if (!isVoid(type.getReturnType()) && !isSubtypeBoxed(context, type.getReturnType(), genericExecute.getReturnType()) &&
                            !isSubtypeBoxed(context, genericExecute.getReturnType(), type.getReturnType())) {
                continue outer;
            }

            compatible.add(genericExecute);
        }
        return compatible;
    }

    private CodeExecutableElement createExecute(CodeTypeElement clazz, ExecutableTypeData type, List<ExecutableTypeData> delegateableTypes, boolean inlined) {
        final List<SpecializationData> allSpecializations = node.getReachableSpecializations();
        final List<SpecializationData> compatibleSpecializations = filterCompatibleSpecializations(allSpecializations, type);
        List<SpecializationData> implementedSpecializations;
        if (delegateableTypes.isEmpty()) {
            implementedSpecializations = compatibleSpecializations;
        } else {
            implementedSpecializations = filterImplementedSpecializations(compatibleSpecializations, type.getReturnType());
        }

        CodeExecutableElement method = createExecuteMethod(type);
        FrameState frameState = FrameState.load(this, type, Integer.MAX_VALUE, NodeExecutionMode.FAST_PATH, method);
        frameState.setInlinedNode(inlined);
        if (type.getMethod() == null) {
            frameState.addParametersTo(method, Integer.MAX_VALUE, FRAME_VALUE);
        } else {
            renameOriginalParameters(type, method, frameState);
        }
        clazz.add(method);
        CodeTreeBuilder builder = method.createBuilder();

        // do I miss specializations that are reachable from this executable?
        if (compatibleSpecializations.size() != implementedSpecializations.size()) {
            ExecuteDelegationResult delegation = createExecuteDelegation(builder, frameState, type, delegateableTypes, compatibleSpecializations, implementedSpecializations);
            builder.tree(delegation.tree);
            if (!delegation.hasFallthrough) {
                return method;
            }
        }

        if (implementedSpecializations.isEmpty()) {
            implementedSpecializations = compatibleSpecializations;
        }

        if (implementedSpecializations.isEmpty()) {
            builder.tree(GeneratorUtils.createShouldNotReachHere("Delegation failed."));
        } else {
            SpecializationGroup group = SpecializationGroup.create(implementedSpecializations);
            builder.tree(createFastPath(builder, implementedSpecializations, group, type, frameState));
        }
        return method;
    }

    public CodeExecutableElement createUncached() {
        SpecializationData fallback = node.getFallbackSpecialization();
        TypeMirror returnType = fallback.getReturnType().getType();
        List<TypeMirror> parameterTypes = new ArrayList<>();
        for (Parameter parameter : fallback.getSignatureParameters()) {
            parameterTypes.add(parameter.getType());
        }
        ExecutableTypeData forType = new ExecutableTypeData(node, returnType, "uncached", null, parameterTypes);
        return createUncachedExecute(forType);
    }

    private CodeExecutableElement createUncachedExecute(ExecutableTypeData forType) {
        final Collection<SpecializationData> allSpecializations = node.computeUncachedSpecializations(node.getReachableSpecializations());
        final List<SpecializationData> compatibleSpecializations = filterCompatibleSpecializations(allSpecializations, forType);

        CodeExecutableElement method = createExecuteMethod(forType);
        FrameState frameState = FrameState.load(this, forType, Integer.MAX_VALUE, NodeExecutionMode.UNCACHED, method);
        if (forType.getMethod() == null) {
            frameState.addParametersTo(method, Integer.MAX_VALUE, FRAME_VALUE);
        } else {
            renameOriginalParameters(forType, method, frameState);
        }

        CodeTreeBuilder builder = method.createBuilder();

        int effectiveEvaluatedCount = forType.getEvaluatedCount();
        while (effectiveEvaluatedCount < node.getExecutionCount()) {
            NodeExecutionData childExecution = node.getChildExecutions().get(effectiveEvaluatedCount);
            if (childExecution.getChild() == null || !childExecution.getChild().isAllowUncached()) {
                break;
            }

            ExecutableTypeData type = childExecution.getChild().findAnyGenericExecutableType(context);
            LocalVariable local = frameState.createValue(childExecution, type.getReturnType());

            CodeTree init = callUncachedChildExecuteMethod(childExecution, type, frameState);
            builder.declaration(type.getReturnType(), local.getName(), init);

            frameState.set(childExecution, local);
            effectiveEvaluatedCount++;
        }

        boolean isExecutableInUncached = effectiveEvaluatedCount != node.getExecutionCount() && !node.getChildren().isEmpty();
        if (!isExecutableInUncached) {
            GeneratorUtils.addBoundaryOrTransferToInterpreter(method, builder);
        }

        if (forType.getMethod() != null) {
            method.getModifiers().addAll(forType.getMethod().getModifiers());
            method.getModifiers().remove(Modifier.ABSTRACT);
        }

        if (isExecutableInUncached) {
            builder.tree(GeneratorUtils.createShouldNotReachHere("This execute method cannot be used for uncached node versions as it requires child nodes to be present. " +
                            "Use an execute method that takes all arguments as parameters."));
        } else {
            generateTraceOnEnterCall(builder, frameState);
            generateTraceOnExceptionStart(builder);
            SpecializationGroup group = SpecializationGroup.create(compatibleSpecializations);
            FrameState originalFrameState = frameState.copy();
            builder.tree(visitSpecializationGroup(builder, null, group, forType, frameState, allSpecializations));
            if (group.hasFallthrough()) {
                builder.tree(createThrowUnsupported(builder, originalFrameState));
            }
            generateTraceOnExceptionEnd(builder);
        }

        return method;
    }

    private ExecuteDelegationResult createExecuteDelegation(CodeTreeBuilder parent, FrameState frameState, ExecutableTypeData type,
                    List<ExecutableTypeData> delegateableTypes, final List<SpecializationData> compatibleSpecializations, List<SpecializationData> implementedSpecializations) {

        CodeTreeBuilder builder = parent.create();
        List<SpecializationData> notImplemented = new ArrayList<>(compatibleSpecializations);
        for (SpecializationData specialization : implementedSpecializations) {
            notImplemented.remove(specialization);
        }
        if (notImplemented.isEmpty()) {
            throw new AssertionError();
        }

        List<ExecutableTypeData> compatibleDelegateTypes = filterCompatibleExecutableTypes(type, delegateableTypes);
        List<ExecutableTypeData> delegatedDelegateTypes = new ArrayList<>();

        CodeTreeBuilder delegateBuilder = builder.create();
        boolean elseIf = false;
        boolean coversAllSpecializations = false;
        if (boxingEliminationEnabled) {
            Set<TypeMirror> optimizeTypes = new HashSet<>();
            for (SpecializationData specialization : node.getReachableSpecializations()) {
                TypeMirror returnType = specialization.getReturnType().getType();
                if (isPrimitive(returnType)) {
                    optimizeTypes.add(returnType);
                }
            }

            for (TypeMirror optimizedType : uniqueSortedTypes(optimizeTypes, true)) {
                ExecutableTypeData delegateType = null;
                for (ExecutableTypeData compatibleType : compatibleDelegateTypes) {
                    if (typeEquals(compatibleType.getReturnType(), optimizedType)) {
                        delegateType = compatibleType;
                        break;
                    }
                }

                if (delegateType != null) {
                    List<SpecializationData> delegateSpecializations = filterImplementedSpecializations(
                                    filterCompatibleSpecializations(node.getReachableSpecializations(), delegateType), delegateType.getReturnType());
                    coversAllSpecializations = delegateSpecializations.size() == node.getReachableSpecializations().size();
                    if (!coversAllSpecializations) {
                        builder.tree(multiState.createLoadFastPath(frameState, delegateSpecializations));
                        elseIf = delegateBuilder.startIf(elseIf);

                        delegateBuilder.startGroup();
                        CodeTree tree = multiState.createContainsOnly(frameState, 0, -1,
                                        StateQuery.create(SpecializationActive.class, delegateSpecializations),
                                        StateQuery.create(SpecializationActive.class, node.getReachableSpecializations()));
                        if (!tree.isEmpty()) {
                            delegateBuilder.tree(tree);
                            delegateBuilder.string(" && ");
                        }

                        delegateBuilder.tree(multiState.createIsNotAny(frameState, StateQuery.create(SpecializationActive.class, node.getReachableSpecializations())));
                        delegateBuilder.end();

                        delegateBuilder.end();
                        delegateBuilder.startBlock();
                    }
                    delegatedDelegateTypes.add(delegateType);
                    delegateBuilder.tree(createCallExecute(type, delegateType, frameState));
                    if (!coversAllSpecializations) {
                        delegateBuilder.end();
                    }
                    if (coversAllSpecializations) {
                        break;
                    }
                }
            }
        }

        if (!compatibleDelegateTypes.isEmpty() && !coversAllSpecializations) {
            ExecutableTypeData delegateType = compatibleDelegateTypes.get(0);
            coversAllSpecializations = notImplemented.size() == node.getReachableSpecializations().size();
            if (!coversAllSpecializations) {
                builder.tree(multiState.createLoadFastPath(frameState, notImplemented));
                elseIf = delegateBuilder.startIf(elseIf);
                delegateBuilder.tree(multiState.createContains(frameState, StateQuery.create(SpecializationActive.class, notImplemented))).end();
                delegateBuilder.startBlock();
            }
            delegatedDelegateTypes.add(delegateType);
            delegateBuilder.tree(createCallExecute(type, delegateType, frameState));
            if (!coversAllSpecializations) {
                delegateBuilder.end();
            }
        }

        boolean hasUnexpected = false;
        for (ExecutableTypeData delegateType : delegatedDelegateTypes) {
            if (needsUnexpectedResultException(delegateType)) {
                hasUnexpected = true;
                break;
            }
        }

        if (hasUnexpected) {
            builder.startTryBlock();
            builder.tree(delegateBuilder.build());
            builder.end().startCatchBlock(types.UnexpectedResultException, "ex");
            builder.tree(plugs.createTransferToInterpreterAndInvalidate());

            if (isVoid(type.getReturnType())) {
                builder.returnStatement();
            } else {
                builder.startReturn();
                builder.tree(expectOrCast(getType(Object.class), type, CodeTreeBuilder.singleString("ex")));
                builder.end();
            }
            builder.end();
        } else {
            builder.tree(delegateBuilder.build());
        }
        return new ExecuteDelegationResult(builder.build(), !coversAllSpecializations);
    }

    private String createFallbackName() {
        if (hasMultipleNodes()) {
            String messageName = node.getNodeId();
            if (messageName.endsWith("Node")) {
                messageName = messageName.substring(0, messageName.length() - 4);
            }
            return firstLetterLowerCase(messageName) + "FallbackGuard_";
        } else {
            return "fallbackGuard_";
        }
    }

    private String createExecuteAndSpecializeName() {
        if (hasMultipleNodes()) {
            String messageName = node.getNodeId();
            if (messageName.endsWith("Node")) {
                messageName = messageName.substring(0, messageName.length() - 4);
            }
            return firstLetterLowerCase(messageName) + "AndSpecialize";
        } else {
            return "executeAndSpecialize";
        }
    }

    private CodeExecutableElement createExecuteAndSpecialize(boolean inlined) {
        if (!needsRewrites()) {
            return null;
        }
        String frame = null;
        if (needsFrameToExecute(node.getReachableSpecializations())) {
            frame = FRAME_VALUE;
        }
        TypeMirror returnType = executeAndSpecializeType.getReturnType();
        CodeExecutableElement method = new CodeExecutableElement(modifiers(PRIVATE), returnType, createExecuteAndSpecializeName());
        final FrameState frameState = FrameState.load(this, NodeExecutionMode.SLOW_PATH, method);
        frameState.setInlinedNode(inlined);
        frameState.addParametersTo(method, Integer.MAX_VALUE, frame);

        final CodeTreeBuilder builder = method.createBuilder();
        ReportPolymorphismAction reportPolymorphismAction = reportPolymorphismAction(node, node.getReachableSpecializations());

        builder.tree(multiState.createLoadSlowPath(frameState, node.getReachableSpecializations(), false));

        if (needsAOTReset(node, sharingNodes)) {
            builder.startIf();
            builder.tree(allMultiState.createContains(frameState, AOT_PREPARED));
            builder.end().startBlock();
            builder.startStatement().startCall("this.resetAOT_");
<<<<<<< HEAD
            builder.end().end();
=======
            if (inlined) {
                builder.tree(frameState.getValue(INLINED_NODE_INDEX).createReference());
            }
            builder.end().end();
            builder.tree(multiState.createLoadSlowPath(frameState, node.getReachableSpecializations(), true));
>>>>>>> 4ac9f623
            builder.end();
        }

        if (reportPolymorphismAction.required()) {
            generateSaveOldPolymorphismState(builder, frameState, reportPolymorphismAction);
            builder.startTryBlock();
        }

        FrameState originalFrameState = frameState.copy();
        SpecializationGroup group = createSpecializationGroups();
        CodeTree execution = visitSpecializationGroup(builder, null, group, executeAndSpecializeType, frameState, null);

        builder.tree(execution);

        if (group.hasFallthrough()) {
            builder.tree(createThrowUnsupported(builder, originalFrameState));
        }

        if (reportPolymorphismAction.required()) {
            builder.end().startFinallyBlock();
            if (reportPolymorphismAction.required()) {
                generateCheckNewPolymorphismState(builder, frameState, reportPolymorphismAction);
            }
            builder.end();
        }

        return method;
    }

    // Polymorphism reporting constants
    private static final String OLD_PREFIX = "old";
    private static final String COUNT_SUFIX = "Count";
    private static final String OLD_CACHE_COUNT = OLD_PREFIX + "Cache" + COUNT_SUFIX;
    private static final String REPORT_POLYMORPHIC_SPECIALIZE = "reportPolymorphicSpecialize";
    private static final String CHECK_FOR_POLYMORPHIC_SPECIALIZE = "checkForPolymorphicSpecialize";
    private static final String COUNT_CACHES = "countCaches";

    private String createName(String defaultName) {
        if (hasMultipleNodes()) {
            String messageName = node.getNodeId();
            if (messageName.endsWith("Node")) {
                messageName = messageName.substring(0, messageName.length() - 4);
            }
            return firstLetterLowerCase(messageName) + "_" + defaultName;
        } else {
            return defaultName;
        }
    }

    private boolean requiresCacheCheck(ReportPolymorphismAction reportPolymorphismAction) {
        if (!reportPolymorphismAction.polymorphism) {
            return false;
        }
        for (SpecializationData specialization : node.getReachableSpecializations()) {
            if (useSpecializationClass(specialization) && specialization.getMaximumNumberOfInstances() > 1) {
                return true;
            }
        }
        return false;
    }

    private Element createCheckForPolymorphicSpecialize(ReportPolymorphismAction reportPolymorphismAction, boolean inlined) {
        TypeMirror returnType = getType(void.class);
        CodeExecutableElement executable = new CodeExecutableElement(modifiers(PRIVATE), returnType, createName(CHECK_FOR_POLYMORPHIC_SPECIALIZE));
        FrameState frameState = FrameState.load(this, NodeExecutionMode.SLOW_PATH, executable);
        frameState.setInlinedNode(inlined);
        final boolean requiresCacheCheck = requiresCacheCheck(reportPolymorphismAction);

        SpecializationData[] relevantSpecializations = getSpecalizationsForReportAction(reportPolymorphismAction);

        StateQuery specializationActive = StateQuery.create(SpecializationActive.class, relevantSpecializations);
        StateQuery specializationExcluded = StateQuery.create(SpecializationExcluded.class, relevantSpecializations);

        if (inlined) {
            executable.addParameter(frameState.getValue(INLINED_NODE_INDEX).createParameter());
        }

        List<BitSet> relevantSets = new ArrayList<>();
        for (BitSet s : multiState.getSets()) {
            if (s.contains(specializationActive, specializationExcluded)) {
                relevantSets.add(s);
            }
        }

        for (BitSet s : relevantSets) {
            executable.addParameter(new CodeVariableElement(s.getType(), getSetOldName(s)));
        }

        if (requiresCacheCheck) {
            executable.addParameter(new CodeVariableElement(getType(int.class), OLD_CACHE_COUNT));
        }

        CodeTreeBuilder builder = executable.createBuilder();

        if (reportPolymorphismAction.polymorphism) {
            builder.tree(multiState.createLoad(frameState, specializationActive, specializationExcluded));
            for (BitSet s : relevantSets) {
                builder.declaration(s.getType(), getSetNewName(s), s.createMaskedReference(frameState, specializationActive, specializationExcluded));
            }
        }
        builder.startIf();
        if (reportPolymorphismAction.polymorphism) {

            String sep = "";
            for (BitSet s : relevantSets) {
                builder.string(sep);
                builder.string("((", getSetOldName(s), " ^ ", getSetNewName(s), ") != 0)");
                sep = " || ";
            }
            if (requiresCacheCheck) {
                builder.string(" || ", OLD_CACHE_COUNT, " < ");
                builder.startCall(createName(COUNT_CACHES));
                if (inlined) {
                    builder.tree(frameState.getValue(INLINED_NODE_INDEX).createReference());
                }
                builder.end();
            }
            if (reportPolymorphismAction.megamorphism) {
                builder.string(" || ");
            }
        }
        if (reportPolymorphismAction.megamorphism) {
            String sep = "";
            for (BitSet s : relevantSets) {
                builder.string(sep);
                builder.string("(");
                builder.string("(", getSetOldName(s), " & ", s.formatMask(s.createMask(specializationActive, specializationExcluded)));
                builder.string(") == 0");
                builder.string(" && ");
                builder.tree(s.createMaskedReference(frameState, specializationActive, specializationExcluded));
                builder.string(" != 0");
                builder.string(")");
                sep = " || ";
            }
        }
        builder.end(); // if
        builder.startBlock().startStatement();
        if (inlined) {
            builder.tree(frameState.getValue(INLINED_NODE_INDEX).createReference());
        } else {
            builder.string("this");
        }
        builder.string(".");
        builder.startCall(REPORT_POLYMORPHIC_SPECIALIZE).end();

        builder.end(2); // statement, block
        return executable;
    }

    private SpecializationData[] getSpecalizationsForReportAction(ReportPolymorphismAction reportPolymorphismAction) {
        if (reportPolymorphismAction.polymorphism) {
            return node.getReachableSpecializations().stream().filter(SpecializationData::isReportPolymorphism).toArray(SpecializationData[]::new);
        } else if (reportPolymorphismAction.megamorphism) {
            return node.getReachableSpecializations().stream().filter(SpecializationData::isReportMegamorphism).toArray(SpecializationData[]::new);
        }
        return new SpecializationData[0];
    }

    private Element createCountCaches(boolean inlined) {
        TypeMirror returnType = getType(int.class);
        CodeExecutableElement executable = new CodeExecutableElement(modifiers(PRIVATE), returnType, createName(COUNT_CACHES));

        FrameState frameState = FrameState.load(this, NodeExecutionMode.SLOW_PATH, executable);
        frameState.setInlinedNode(inlined);

        if (inlined) {
            executable.addParameter(frameState.getValue(INLINED_NODE_INDEX).createParameter());
        }

        CodeTreeBuilder builder = executable.createBuilder();
        final String cacheCount = "cacheCount";
        builder.declaration(context.getType(int.class), cacheCount, "0");
        for (SpecializationData specialization : node.getReachableSpecializations().stream().filter(SpecializationData::isReportPolymorphism).toArray(SpecializationData[]::new)) {
            if (useSpecializationClass(specialization) && specialization.getMaximumNumberOfInstances() > 1) {
                builder.tree(loadSpecializationClass(frameState, specialization, false));
                CodeTree specializationClass = createGetSpecializationClass(frameState, specialization, true);
                builder.startWhile().tree(specializationClass).string(" != null");
                builder.end();
                builder.startBlock();
                builder.statement("cacheCount++");
                builder.startStatement().tree(specializationClass).string(" = ").tree(specializationClass).string(".next_").end();
                builder.end();
                builder.end();
            }
        }
        builder.startReturn().statement(cacheCount);
        return executable;
    }

    private void generateCheckNewPolymorphismState(CodeTreeBuilder builder, FrameState frameState, ReportPolymorphismAction reportPolymorphismAction) {
        SpecializationData[] relevantSpecializations = getSpecalizationsForReportAction(reportPolymorphismAction);
        StateQuery query = StateQuery.create(SpecializationActive.class, relevantSpecializations);
        builder.startIf();
        String sep = "";
        for (BitSet s : multiState.getSets()) {
            if (s.contains(query)) {
                builder.string(sep);
                builder.string(getSetOldName(s), " != 0");
                sep = " || ";
            }
        }

        builder.end();
        builder.startBlock();
        builder.startStatement();
        builder.startCall(createName(CHECK_FOR_POLYMORPHIC_SPECIALIZE));

        if (frameState.isInlinedNode()) {
            builder.tree(frameState.getValue(INLINED_NODE_INDEX).createReference());
        }
        for (BitSet s : multiState.getSets()) {
            if (s.contains(query)) {
                builder.string(getSetOldName(s));
            }
        }
        if (requiresCacheCheck(reportPolymorphismAction)) {
            builder.string(OLD_CACHE_COUNT);
        }
        builder.end().end().end(); // call, statement, block
    }

    private void generateSaveOldPolymorphismState(CodeTreeBuilder builder, FrameState frameState, ReportPolymorphismAction reportPolymorphismAction) {
        SpecializationData[] specializations = node.getReachableSpecializations().stream().filter(SpecializationData::isReportPolymorphism).toArray(SpecializationData[]::new);
        StateQuery specializationActive = StateQuery.create(SpecializationActive.class, specializations);
        StateQuery specializationExcluded = StateQuery.create(SpecializationExcluded.class, specializations);

        for (BitSet s : multiState.getSets()) {
            StateQuery localSpecializationActive = s.filter(specializationActive);
            StateQuery localExclude = s.filter(specializationExcluded);
            if (!localSpecializationActive.isEmpty() || !localExclude.isEmpty()) {
                builder.declaration(s.getType(), getSetOldName(s), s.createMaskedReference(frameState, localSpecializationActive, localExclude));
            }
        }

        if (requiresCacheCheck(reportPolymorphismAction)) {
            builder.startStatement();
            builder.type(context.getType(int.class)).string(" ", OLD_CACHE_COUNT, " = ");
            builder.startCall(createName(COUNT_CACHES));
            if (frameState.isInlinedNode()) {
                builder.tree(frameState.getValue(INLINED_NODE_INDEX).createReference());
            }
            builder.end();
            builder.end();
        }
    }

    private static String getSetOldName(BitSet bitSet) {
        return "old" + ElementUtils.firstLetterUpperCase(bitSet.getName());
    }

    private static String getSetNewName(BitSet bitSet) {
        return "new" + ElementUtils.firstLetterUpperCase(bitSet.getName());
    }

    private CodeTree createThrowUnsupported(final CodeTreeBuilder parent, final FrameState frameState) {
        CodeTreeBuilder builder = parent.create();
        builder.startThrow().startNew(types.UnsupportedSpecializationException);
        ExecutableElement method = parent.findMethod();
        if (method != null && method.getModifiers().contains(STATIC)) {
            builder.string("null");
        } else {
            builder.string("this");
        }
        builder.startNewArray(new ArrayCodeTypeMirror(types.Node), null);
        List<CodeTree> values = new ArrayList<>();

        for (NodeExecutionData execution : node.getChildExecutions()) {
            NodeChildData child = execution.getChild();
            LocalVariable var = frameState.getValue(execution);
            plugs.createNodeChildReferenceForException(this, frameState, builder, values, execution, child, var);
            if (var != null) {
                values.add(var.createReference());
            }
        }
        builder.end();
        builder.trees(values.toArray(new CodeTree[0]));
        builder.end().end();
        return builder.build();

    }

    void createNodeChildReferenceForException(final FrameState frameState, CodeTreeBuilder builder, List<CodeTree> values, NodeExecutionData execution, NodeChildData child, LocalVariable var) {
        if (child != null && !frameState.getMode().isUncached()) {
            builder.string(accessNodeField(execution));
        } else {
            builder.string("null");
        }
    }

    private CodeTree createFastPath(CodeTreeBuilder parent, List<SpecializationData> allSpecializations, SpecializationGroup originalGroup, final ExecutableTypeData currentType,
                    FrameState frameState) {
        final CodeTreeBuilder builder = parent.create();

        boolean needsRewrites = needsRewrites();
        if (needsRewrites) {
            builder.tree(multiState.createLoadFastPath(frameState, allSpecializations));
        }

        int sharedExecutes = 0;
        for (NodeExecutionData execution : node.getChildExecutions()) {
            boolean canExecuteChild = execution.getIndex() < currentType.getEvaluatedCount();
            for (TypeGuard checkedGuard : originalGroup.getTypeGuards()) {
                if (checkedGuard.getSignatureIndex() == execution.getIndex()) {
                    canExecuteChild = true;
                    break;
                }
            }

            if (!canExecuteChild) {
                break;
            }
            for (TypeGuard checkedGuard : originalGroup.getTypeGuards()) {
                // we cannot pull out guards that use optimized implicit source types
                if (resolveOptimizedImplicitSourceTypes(execution, checkedGuard.getType()).size() > 1) {
                    canExecuteChild = false;
                    break;
                }
            }
            if (!canExecuteChild) {
                break;
            }

            builder.tree(createFastPathExecuteChild(builder, frameState.copy(), frameState, currentType, originalGroup, execution));
            sharedExecutes++;
        }

        List<BoxingSplit> boxingSplits = parameterBoxingElimination(originalGroup, sharedExecutes);

        if (boxingSplits.isEmpty()) {
            builder.tree(executeFastPathGroup(builder, frameState, currentType, originalGroup, sharedExecutes, null));
            addExplodeLoop(builder, originalGroup);
        } else {
            FrameState originalFrameState = frameState.copy();
            StateQuery allSpecializationQuery = StateQuery.create(SpecializationActive.class, allSpecializations);

            boolean elseIf = false;
            for (BoxingSplit split : boxingSplits) {
                elseIf = builder.startIf(elseIf);
                builder.startGroup();
                List<SpecializationData> specializations = split.group.collectSpecializations();
                StateQuery specializationQuery = StateQuery.create(SpecializationActive.class, specializations);

                CodeTree tree = multiState.createContainsOnly(frameState, 0, -1, specializationQuery, allSpecializationQuery);
                if (!tree.isEmpty()) {
                    builder.tree(tree);
                    builder.string(" && ");
                }
                builder.tree(multiState.createIsNotAny(frameState, allSpecializationQuery));
                builder.end();
                builder.end().startBlock();
                builder.tree(wrapInAMethod(builder, specializations, split.group, originalFrameState, split.getName(),
                                executeFastPathGroup(builder, frameState.copy(), currentType, split.group, sharedExecutes, specializations)));
                builder.end();
            }

            builder.startElseBlock();
            builder.tree(wrapInAMethod(builder, allSpecializations, originalGroup, originalFrameState, "generic",
                            executeFastPathGroup(builder, frameState, currentType, originalGroup, sharedExecutes, null)));
            builder.end();
        }

        return builder.build();
    }

    private void addExplodeLoop(final CodeTreeBuilder builder, SpecializationGroup originalGroup) {
        for (SpecializationData implemented : originalGroup.collectSpecializations()) {
            if (implemented.getMaximumNumberOfInstances() > 1) {
                ((CodeExecutableElement) builder.findMethod()).getAnnotationMirrors().add(createExplodeLoop());
                break;
            }
        }
    }

    private CodeTree wrapInAMethod(CodeTreeBuilder parent, List<SpecializationData> specializations, SpecializationGroup group, FrameState frameState,
                    String suffix, CodeTree codeTree) {
        CodeExecutableElement parentMethod = (CodeExecutableElement) parent.findMethod();
        CodeTypeElement parentClass = (CodeTypeElement) parentMethod.getEnclosingElement();
        String name = parentMethod.getSimpleName().toString() + "_" + suffix + (boxingSplitIndex++);
        CodeExecutableElement method = parentClass.add(new CodeExecutableElement(modifiers(Modifier.PRIVATE), parentMethod.getReturnType(), name));

        multiState.addParametersTo(frameState, method);
        frameState.addParametersTo(method, Integer.MAX_VALUE, FRAME_VALUE);

        CodeTreeBuilder builder = method.createBuilder();

        /*
         * We might modify state bits in the code, so we reassign it to a variable.
         */
        int parameterIndex = 0;
        for (BitSet set : multiState.getSets()) {
            LocalVariable local = frameState.get(set.getName());
            if (local != null && MultiStateBitSet.isRelevantForFastPath(set, specializations)) {
                CodeVariableElement var = (CodeVariableElement) method.getParameters().get(parameterIndex);
                String oldName = var.getName();
                String newName = var.getName() + "__";
                var.setName(newName);
                builder.declaration(var.getType(), oldName, newName);
                parameterIndex++;
            }
        }

        builder.tree(codeTree);
        method.getThrownTypes().addAll(parentMethod.getThrownTypes());
        addExplodeLoop(builder, group);

        CodeTreeBuilder parentBuilder = parent.create();
        parentBuilder.startReturn();
        parentBuilder.startCall(method.getSimpleName().toString());
        multiState.addReferencesTo(frameState, parentBuilder);
        frameState.addReferencesTo(parentBuilder, FRAME_VALUE);

        parentBuilder.end();
        parentBuilder.end();
        return parentBuilder.build();
    }

    private CodeTree executeFastPathGroup(final CodeTreeBuilder parent, FrameState frameState, final ExecutableTypeData currentType, SpecializationGroup group, int sharedExecutes,
                    List<SpecializationData> allowedSpecializations) {
        CodeTreeBuilder builder = parent.create();

        if (currentType.getMethod() != null && currentType.getMethod().isVarArgs()) {
            int readVarargsCount = node.getSignatureSize() - (currentType.getEvaluatedCount() - 1);
            int offset = node.getSignatureSize() - 1;
            for (int i = 0; i < readVarargsCount; i++) {
                NodeExecutionData execution = node.getChildExecutions().get(offset + i);
                LocalVariable var = frameState.getValue(execution);
                if (var != null) {
                    builder.tree(var.createDeclaration(var.createReference()));
                    frameState.setValue(execution, var.accessWith(null));
                }
            }
        }
        FrameState originalFrameState = frameState.copy();
        for (NodeExecutionData execution : node.getChildExecutions()) {
            if (execution.getIndex() < sharedExecutes) {
                // skip shared executes
                continue;
            }
            builder.tree(createFastPathExecuteChild(builder, originalFrameState, frameState, currentType, group, execution));
        }

        generateTraceOnEnterCall(builder, frameState);
        generateTraceOnExceptionStart(builder);

        if (needsAOTReset(node, sharingNodes) && node.needsRewrites(context)) {
            builder.startIf();
            builder.startStaticCall(ElementUtils.findMethod(types.CompilerDirectives, "inInterpreter")).end();
            builder.string(" && ");
            builder.tree(allMultiState.createContains(frameState, AOT_PREPARED));
            builder.end().startBlock();
            builder.tree(createCallExecuteAndSpecialize(currentType, originalFrameState));
            builder.end();
        }

        builder.tree(visitSpecializationGroup(builder, null, group, currentType, frameState, allowedSpecializations));

        if (group.hasFallthrough()) {
            builder.tree(plugs.createTransferToInterpreterAndInvalidate());
            builder.tree(createCallExecuteAndSpecialize(currentType, originalFrameState));
        }
        generateTraceOnExceptionEnd(builder);
        return builder.build();
    }

    /*
     * It duplicates a group into small subgroups of specializations that don't need boxing when
     * executing the children.
     */
    private List<BoxingSplit> parameterBoxingElimination(SpecializationGroup group, int evaluatedcount) {
        if (!boxingEliminationEnabled) {
            return Collections.emptyList();
        }

        List<SpecializationData> allSpecializations = group.collectSpecializations();
        List<Set<TypeGuard>> signatures = new ArrayList<>();
        List<List<SpecializationData>> signatureSpecializations = new ArrayList<>();

        for (SpecializationData specialization : allSpecializations) {
            int index = -1;
            List<TypeGuard> guards = new ArrayList<>();
            for (Parameter p : specialization.getSignatureParameters()) {
                index++;
                if (!isPrimitive(p.getType())) {
                    continue;
                } else if (index < evaluatedcount) {
                    continue;
                } else {
                    NodeChildData child = p.getSpecification().getExecution().getChild();
                    if (child != null && child.findExecutableType(p.getType()) == null) {
                        // type cannot be executed so it cannot be eliminated
                        continue;
                    }
                }
                guards.add(new TypeGuard(typeSystem, p.getType(), index));
            }
            if (!guards.isEmpty()) {
                boolean directFound = false;
                for (int i = 0; i < signatures.size(); i++) {
                    if (guards.containsAll(signatures.get(i))) {
                        if (signatures.get(i).containsAll(guards)) {
                            directFound = true;
                        }
                        signatureSpecializations.get(i).add(specialization);
                    }
                }
                if (!directFound) {
                    signatures.add(new LinkedHashSet<>(guards));
                    List<SpecializationData> specializations = new ArrayList<>();
                    specializations.add(specialization);
                    signatureSpecializations.add(specializations);
                }
            }
        }
        List<BoxingSplit> groups = new ArrayList<>();

        for (int i = 0; i < signatureSpecializations.size(); i++) {
            List<SpecializationData> groupedSpecialization = signatureSpecializations.get(i);
            if (allSpecializations.size() == groupedSpecialization.size()) {
                // contains all specializations does not make sense to group
                continue;
            }
            Set<TypeGuard> signature = signatures.get(i);

            TypeMirror[] signatureMirrors = new TypeMirror[signature.size()];
            int index = 0;
            for (TypeGuard typeGuard : signature) {
                signatureMirrors[index] = typeGuard.getType();
                index++;
            }

            groups.add(new BoxingSplit(SpecializationGroup.create(groupedSpecialization), signatureMirrors));
        }

        Collections.sort(groups, new Comparator<BoxingSplit>() {
            public int compare(BoxingSplit o1, BoxingSplit o2) {
                return Integer.compare(o2.primitiveSignature.length, o1.primitiveSignature.length);
            }
        });

        return groups;
    }

    private CodeTree createFastPathExecuteChild(final CodeTreeBuilder parent, FrameState originalFrameState, FrameState frameState, final ExecutableTypeData currentType, SpecializationGroup group,
                    NodeExecutionData execution) {
        CodeTreeBuilder builder = parent.create();

        LocalVariable var = frameState.getValue(execution);
        if (var == null) {
            TypeMirror targetType;

            TypeGuard eliminatedGuard = null;
            if (boxingEliminationEnabled) {
                for (TypeGuard checkedGuard : group.getTypeGuards()) {
                    if (!isPrimitive(checkedGuard.getType())) {
                        // no elimination for non primitive types
                        continue;
                    } else if (node.getChildExecutions().get(checkedGuard.getSignatureIndex()).getChild().findExecutableType(checkedGuard.getType()) == null) {
                        // type cannot be executed so it cannot be eliminated
                        continue;
                    }

                    if (checkedGuard.getSignatureIndex() == execution.getIndex()) {
                        eliminatedGuard = checkedGuard;
                        break;
                    }
                }
            }
            if (eliminatedGuard != null) {
                // we can optimize the type guard away by executing it
                group.getTypeGuards().remove(eliminatedGuard);
                targetType = eliminatedGuard.getType();
            } else {
                targetType = execution.getChild().findAnyGenericExecutableType(context).getReturnType();
            }
            var = frameState.createValue(execution, targetType).nextName();

            LocalVariable fallbackVar;
            List<TypeMirror> originalSourceTypes = new ArrayList<>(typeSystem.lookupSourceTypes(targetType));
            List<TypeMirror> sourceTypes = resolveOptimizedImplicitSourceTypes(execution, targetType);
            if (sourceTypes.size() > 1) {
                TypeGuard typeGuard = new TypeGuard(typeSystem, targetType, execution.getIndex());
                TypeMirror generic = node.getPolymorphicExecutable().getParameterTypeOrDie(execution);
                fallbackVar = originalFrameState.createValue(execution, generic);

                // we want to create the check tree in reverse order
                Collections.reverse(sourceTypes);
                CodeTree access = var.createReference();
                boolean first = true;
                for (TypeMirror sType : sourceTypes) {
                    if (typeEquals(sType, targetType)) {
                        continue;
                    }
                    String localName = createSourceTypeLocalName(var, sType);
                    builder.declaration(sType, localName, CodeTreeBuilder.createBuilder().defaultValue(sType).build());

                    CodeTreeBuilder accessBuilder = builder.create();
                    accessBuilder.startParantheses();

                    CodeTree containsOnly = multiState.createContainsOnly(frameState, originalSourceTypes.indexOf(sType), 1,
                                    StateQuery.create(ImplicitCastState.class, typeGuard),
                                    StateQuery.create(ImplicitCastState.class, typeGuard));
                    if (!containsOnly.isEmpty()) {
                        accessBuilder.tree(containsOnly);
                        accessBuilder.string(" && ");
                    }
                    accessBuilder.tree(multiState.createIsNotAny(frameState, StateQuery.create(SpecializationActive.class, node.getReachableSpecializations())));

                    accessBuilder.string(" ? ");
                    if (isPrimitive(sType)) {
                        accessBuilder.string("(").type(generic).string(") ");
                    }
                    accessBuilder.string(localName);
                    accessBuilder.string(" : ");
                    if (first && isPrimitive(targetType)) {
                        accessBuilder.string("(").type(generic).string(") ");
                    }
                    accessBuilder.tree(access);
                    accessBuilder.end();
                    access = accessBuilder.build();
                    first = false;
                }
                fallbackVar = fallbackVar.accessWith(access);
            } else {
                fallbackVar = var;
            }

            builder.tree(createAssignExecuteChild(originalFrameState, frameState, builder, execution, currentType, var));
            frameState.setValue(execution, var);
            originalFrameState.setValue(execution, fallbackVar);
        }
        return builder.build();
    }

    private CodeTree createAssignExecuteChild(FrameState originalFrameState, FrameState frameState, CodeTreeBuilder parent, NodeExecutionData execution, ExecutableTypeData forType,
                    LocalVariable targetValue) {
        CodeTreeBuilder builder = parent.create();

        ChildExecutionResult executeChild = plugs.createExecuteChild(this, builder, originalFrameState, frameState, execution, targetValue);
        builder.tree(createTryExecuteChild(targetValue, executeChild.code, true, executeChild.throwsUnexpectedResult));
        builder.end();
        if (executeChild.throwsUnexpectedResult) {
            builder.startCatchBlock(types.UnexpectedResultException, "ex");
            builder.tree(plugs.createTransferToInterpreterAndInvalidate());
            FrameState slowPathFrameState = originalFrameState.copy();
            slowPathFrameState.setValue(execution, targetValue.makeGeneric(context).accessWith(CodeTreeBuilder.singleString("ex.getResult()")));

            ExecutableTypeData delegateType = node.getGenericExecutableType(forType);
            boolean found = false;
            for (NodeExecutionData otherExecution : node.getChildExecutions()) {
                if (found) {
                    LocalVariable childEvaluatedValue = slowPathFrameState.createValue(otherExecution, genericType);
                    builder.tree(createAssignExecuteChild(slowPathFrameState.copy(), slowPathFrameState, builder, otherExecution, delegateType, childEvaluatedValue));
                    slowPathFrameState.setValue(otherExecution, childEvaluatedValue);
                } else {
                    // skip forward already evaluated
                    found = execution == otherExecution;
                }
            }
            builder.tree(createCallExecuteAndSpecialize(forType, slowPathFrameState));
            builder.end();
        }

        return builder.build();
    }

    private static String createSourceTypeLocalName(LocalVariable targetValue, TypeMirror sType) {
        return targetValue.getName() + getSimpleName(sType);
    }

    private ChildExecutionResult createCallSingleChildExecute(NodeExecutionData execution, LocalVariable target, FrameState frameState, ExecutableTypeData executableType) {
        CodeTree execute = callChildExecuteMethod(execution, executableType, frameState);
        TypeMirror sourceType = executableType.getReturnType();
        TypeMirror targetType = target.getTypeMirror();
        CodeTree result = expect(sourceType, targetType, execute);
        return new ChildExecutionResult(result, executableType.hasUnexpectedValue() || needsCastTo(sourceType, targetType));
    }

    public ChildExecutionResult createExecuteChild(CodeTreeBuilder parent, FrameState originalFrameState, FrameState frameState, NodeExecutionData execution, LocalVariable target) {

        ChildExecutionResult result;
        if (!typeSystem.hasImplicitSourceTypes(target.getTypeMirror())) {
            ExecutableTypeData targetExecutable = resolveTargetExecutable(execution, target.typeMirror);
            final CodeTreeBuilder builder = parent.create();
            result = createCallSingleChildExecute(execution, target, frameState, targetExecutable);
            builder.string(target.getName()).string(" = ");
            builder.tree(result.code);
            result.code = builder.build();
        } else {
            result = createExecuteChildImplicitCast(parent.create(), originalFrameState, frameState, execution, target);
        }
        return result;
    }

    // old code

    private CodeExecutableElement createNodeConstructor(CodeTypeElement clazz, ExecutableElement superConstructor) {
        Set<String> ignoreConstructorFields = new HashSet<>();
        for (NodeFieldData field : node.getFields()) {
            if (field.isSettable()) {
                ignoreConstructorFields.add(field.getName());
            }
        }
        CodeExecutableElement constructor = GeneratorUtils.createConstructorUsingFields(modifiers(), clazz, superConstructor, ignoreConstructorFields);
        setVisibility(constructor.getModifiers(), getVisibility(superConstructor.getModifiers()));
        constructor.setVarArgs(superConstructor.isVarArgs());

        List<CodeVariableElement> childParameters = new ArrayList<>();
        for (NodeChildData child : node.getChildren()) {
            if (child.needsGeneratedField() && !child.isImplicit()) {
                childParameters.add(new CodeVariableElement(child.getOriginalType(), child.getName()));
            }
        }
        constructor.getParameters().addAll(superConstructor.getParameters().size(), childParameters);

        CodeTreeBuilder builder = constructor.appendBuilder();
        List<String> childValues = new ArrayList<>(node.getChildren().size());
        if (!node.getChildExecutions().isEmpty()) {
            for (NodeChildData child : node.getChildren()) {
                if (child.needsGeneratedField()) {
                    String name = child.getName();
                    if (child.getCardinality().isMany()) {
                        CreateCastData createCast = node.findCast(child.getName());
                        if (createCast != null) {
                            CodeTree nameTree = CodeTreeBuilder.singleString(name);
                            CodeTreeBuilder callBuilder = builder.create();
                            callBuilder.string(name).string(" != null ? ");
                            callBuilder.tree(callMethod(null, null, createCast.getMethod(), nameTree));
                            callBuilder.string(" : null");
                            name += "_";
                            builder.declaration(child.getNodeType(), name, callBuilder.build());
                        }
                    }
                    childValues.add(name);
                }
            }
        }

        for (NodeExecutionData execution : node.getChildExecutions()) {
            if (execution.getChild() == null || !execution.getChild().needsGeneratedField()) {
                continue;
            }
            CreateCastData createCast = node.findCast(execution.getChild().getName());

            builder.startStatement();
            builder.string("this.").string(nodeFieldName(execution)).string(" = ");

            String name = childValues.get(node.getChildren().indexOf(execution.getChild()));
            CodeTree accessor;
            if (execution.getChild().isImplicit()) {
                accessor = DSLExpressionGenerator.write(execution.getChild().getImplicitCreateExpression(), null, null);
            } else {
                CodeTreeBuilder accessorBuilder = builder.create();
                accessorBuilder.string(name);

                if (execution.hasChildArrayIndex()) {
                    accessorBuilder.string("[").string(String.valueOf(execution.getChildArrayIndex())).string("]");
                }

                accessor = accessorBuilder.build();
            }

            if (createCast != null && execution.getChild().getCardinality().isOne()) {
                accessor = callMethod(null, null, createCast.getMethod(), accessor);
            }

            if (execution.hasChildArrayIndex() && !execution.getChild().isImplicit()) {
                CodeTreeBuilder nullCheck = builder.create();
                nullCheck.string(name).string(" != null && ").string(String.valueOf(execution.getChildArrayIndex())).string(" < ").string(name).string(".length").string(" ? ");
                nullCheck.tree(accessor);
                nullCheck.string(" : null");
                accessor = nullCheck.build();
            }

            builder.tree(accessor);

            builder.end();
        }

        return constructor;
    }

    private List<ExecutableTypeData> filterExecutableTypes(List<ExecutableTypeData> executableTypes, List<SpecializationData> specializations) {
        Set<TypeMirror> specializedReturnTypes = new HashSet<>();
        for (SpecializationData specialization : specializations) {
            specializedReturnTypes.add(specialization.getReturnType().getType());
        }

        List<ExecutableTypeData> filteredTypes = new ArrayList<>();
        outer: for (ExecutableTypeData executable : executableTypes) {
            if (executable.getMethod() == null) {
                continue;
            }
            if (executable.isAbstract()) {
                filteredTypes.add(executable);
                continue;
            }
            if (executable.isFinal()) {
                // no way to implement that
                continue;
            }

            if (!executable.hasUnexpectedValue()) {
                filteredTypes.add(executable);
                continue;
            } else {
                TypeMirror returnType = executable.getReturnType();
                if (boxingEliminationEnabled && (isVoid(returnType) || isPrimitive(returnType))) {
                    for (TypeMirror specializedReturnType : specializedReturnTypes) {
                        if (isSubtypeBoxed(context, specializedReturnType, returnType)) {
                            filteredTypes.add(executable);
                            continue outer;
                        }
                    }
                }
            }

        }
        Collections.sort(filteredTypes);
        return filteredTypes;
    }

    private Element createGetCostMethod(boolean uncached) {
        TypeMirror returnType = types.NodeCost;
        CodeExecutableElement executable = new CodeExecutableElement(modifiers(PUBLIC), returnType, "getCost");
        executable.getAnnotationMirrors().add(new CodeAnnotationMirror(context.getDeclaredType(Override.class)));
        CodeTreeBuilder builder = executable.createBuilder();

        if (uncached) {
            builder.startReturn().staticReference(types.NodeCost, "MEGAMORPHIC").end();
        } else {
            if (node.needsRewrites(context)) {
                FrameState frameState = FrameState.load(this, NodeExecutionMode.UNCACHED, executable);
                StateQuery allSpecializationQuery = StateQuery.create(SpecializationActive.class, node.getReachableSpecializations());
                StateQuery noSpecializationQuery = StateQuery.create(SpecializationActive.class);
                builder.tree(multiState.createLoad(frameState, allSpecializationQuery));

                builder.startIf().tree(multiState.createIs(frameState, noSpecializationQuery, allSpecializationQuery)).end();
                builder.startBlock();
                builder.startReturn().staticReference(types.NodeCost, "UNINITIALIZED").end();
                builder.end();
                if (node.getReachableSpecializations().size() == 1 && !node.getReachableSpecializations().iterator().next().hasMultipleInstances()) {
                    builder.startElseBlock();
                    builder.startReturn().staticReference(types.NodeCost, "MONOMORPHIC").end();
                    builder.end();
                } else {
                    builder.startElseBlock();

                    if (multiState.getSets().size() == 1) {
                        builder.startIf();
                        builder.tree(multiState.getSets().get(0).createIsOneBitOf(frameState, allSpecializationQuery));
                        builder.end().startBlock();
                    } else {
                        builder.declaration("int", "counter", "0");
                        for (BitSet set : multiState.getSets()) {
                            StateQuery filtered = set.filter(allSpecializationQuery);
                            if (filtered.isEmpty()) {
                                continue;
                            }
                            builder.startStatement();
                            builder.string("counter += ");
                            builder.startStaticCall(ElementUtils.findMethod(Integer.class, "bitCount"));
                            builder.tree(set.createMaskedReference(frameState, filtered));
                            builder.end();
                            builder.end();
                        }
                        builder.startIf();
                        builder.string("counter == 1");
                        builder.end().startBlock();
                    }

                    List<CodeTree> additionalChecks = new ArrayList<>();
                    for (SpecializationData specialization : node.getReachableSpecializations()) {
                        if (useSpecializationClass(specialization) && specialization.getMaximumNumberOfInstances() > 1) {
                            String typeName = createSpecializationTypeName(specialization);
                            String fieldName = createSpecializationFieldName(specialization);
                            String localName = createSpecializationLocalName(specialization);
                            builder.declaration(typeName, localName, "this." + fieldName);
                            CodeTree check = builder.create().startParantheses().string(localName, " == null || ",
                                            localName, ".next_ == null").end().build();
                            additionalChecks.add(check);
                        }
                    }
                    if (!additionalChecks.isEmpty()) {
                        builder.startIf().tree(combineTrees(" && ", additionalChecks.toArray(new CodeTree[0]))).end().startBlock();
                    }
                    builder.startReturn().staticReference(types.NodeCost, "MONOMORPHIC").end();
                    if (!additionalChecks.isEmpty()) {
                        builder.end();
                    }
                    builder.end(); // if
                    builder.end(); // else block

                    builder.startReturn().staticReference(types.NodeCost, "POLYMORPHIC").end();
                }
            } else {
                builder.startReturn().staticReference(types.NodeCost, "MONOMORPHIC").end();
            }
        }

        return executable;

    }

    private static boolean isUndeclaredOrOverrideable(TypeElement sourceType, String methodName) {
        List<ExecutableElement> elements = ElementUtils.getDeclaredMethodsInSuperTypes(sourceType, methodName);
        return elements.isEmpty() || !elements.iterator().next().getModifiers().contains(Modifier.FINAL);
    }

    private ExecutableElement createAccessChildMethod(NodeChildData child, boolean uncached) {
        if (child.getAccessElement() != null && child.getAccessElement().getModifiers().contains(Modifier.ABSTRACT)) {
            ExecutableElement getter = (ExecutableElement) child.getAccessElement();
            CodeExecutableElement method = CodeExecutableElement.clone(getter);
            method.getModifiers().remove(Modifier.ABSTRACT);

            List<NodeExecutionData> executions = new ArrayList<>();
            for (NodeExecutionData execution : node.getChildExecutions()) {
                if (execution.getChild() == child) {
                    executions.add(execution);
                }
            }

            CodeTreeBuilder builder = method.createBuilder();
            if (uncached) {
                if (child.isAllowUncached()) {
                    CodeTree uncachedNode = DSLExpressionGenerator.write(child.getUncachedExpression(), null, null);
                    builder.startReturn().tree(uncachedNode).end();
                } else {
                    GeneratorUtils.addBoundaryOrTransferToInterpreter(method, null);
                    builder.tree(GeneratorUtils.createShouldNotReachHere("This getter method cannot be used for uncached node versions as it requires child nodes to be present."));
                }
            } else {
                if (child.getCardinality().isMany()) {
                    builder.startReturn().startNewArray((ArrayType) child.getOriginalType(), null);
                    for (NodeExecutionData execution : executions) {
                        builder.string(accessNodeField(execution));
                    }
                    builder.end().end();
                } else {
                    for (NodeExecutionData execution : executions) {
                        builder.startReturn().string(accessNodeField(execution)).end();
                        break;
                    }
                }
            }
            return method;
        }
        return null;
    }

    private TypeMirror getType(Class<?> clazz) {
        return context.getType(clazz);
    }

    static CodeVariableElement createNodeField(Modifier visibility, TypeMirror type, String name, DeclaredType annotationClass, Modifier... modifiers) {
        CodeVariableElement childField = new CodeVariableElement(modifiers(modifiers), type, name);
        if (annotationClass != null) {
            if (annotationClass == ProcessorContext.getInstance().getTypes().CompilerDirectives_CompilationFinal) {
                addCompilationFinalAnnotation(childField, 0);
            } else {
                childField.getAnnotationMirrors().add(new CodeAnnotationMirror(annotationClass));
            }
        }
        setVisibility(childField.getModifiers(), visibility);
        return childField;
    }

    private static CodeTree callMethod(FrameState frameState, CodeTree receiver, ExecutableElement method, CodeTree... boundValues) {
        if (frameState != null) {
            frameState.addThrownExceptions(method);
        }

        CodeTreeBuilder builder = CodeTreeBuilder.createBuilder();
        List<? extends VariableElement> parameters = method.getParameters();
        CodeTree useReceiver = receiver;
        boolean staticMethod = method.getModifiers().contains(STATIC);
        int boundValueIndex = -1;
        if (!method.getParameters().isEmpty() && staticMethod) {
            VariableElement receiverVar = method.getParameters().get(0);
            /*
             * Special generated parameter name this is used for exported methods with explicit
             * receiver. This is safe because it should not appear as parameter names elsewhere.
             */
            if (receiverVar.getSimpleName().toString().equals("this")) {
                useReceiver = boundValues[0];
                parameters = parameters.subList(1, parameters.size());
                boundValueIndex = 0;
                staticMethod = false;
            }
        }

        if (staticMethod) {
            builder.startStaticCall(method);
        } else {
            builder.startCall(useReceiver, method.getSimpleName().toString());
        }
        for (VariableElement parameter : parameters) {
            boundValueIndex++;
            if (boundValueIndex < boundValues.length) {
                CodeTree tree = boundValues[boundValueIndex];
                if (tree != null) {
                    builder.tree(tree);
                    continue;
                }
            }
            builder.defaultValue(parameter.asType());
        }
        builder.end();
        return builder.build();
    }

    private CodeTree[] bindExecuteMethodParameters(NodeExecutionData execution, ExecutableTypeData method, FrameState frameState) {
        List<NodeExecutionData> executeWith = execution != null ? execution.getChild().getExecuteWith() : null;

        List<CodeTree> values = new ArrayList<>();
        if (method.getFrameParameter() != null) {
            LocalVariable frameLocal = frameState.get(FRAME_VALUE);
            if (frameLocal == null) {
                throw new AssertionError(method.getName() + " requires a frame parameter.");
            }
            values.add(createParameterReference(frameLocal, method.getMethod(), 0));
        }

        int evaluatedIndex = 0;
        for (int executionIndex = 0; executionIndex < node.getExecutionCount(); executionIndex++) {
            NodeExecutionData parameterExecution;
            if (executeWith != null && executionIndex < executeWith.size()) {
                parameterExecution = executeWith.get(executionIndex);
            } else {
                parameterExecution = node.getChildExecutions().get(executionIndex);
            }
            if (evaluatedIndex < method.getEvaluatedCount()) {
                TypeMirror targetType = method.getEvaluatedParameters().get(evaluatedIndex);
                LocalVariable value = frameState.getValue(parameterExecution);
                if (value != null) {
                    int parameterIndex = method.getParameterIndex(evaluatedIndex);
                    values.add(createParameterReference(value, method.getMethod(), parameterIndex));
                } else {
                    values.add(CodeTreeBuilder.createBuilder().defaultValue(targetType).build());
                }
                evaluatedIndex++;
            }
        }
        return values.toArray(new CodeTree[values.size()]);
    }

    private CodeTree callChildExecuteMethod(NodeExecutionData execution, ExecutableTypeData method, FrameState frameState) {
        return callMethod(frameState, CodeTreeBuilder.singleString(accessNodeField(execution)), method.getMethod(), bindExecuteMethodParameters(execution, method, frameState));
    }

    private CodeTree callUncachedChildExecuteMethod(NodeExecutionData execution, ExecutableTypeData method, FrameState frameState) {
        assert execution.getChild().isAllowUncached();
        CodeTree uncachedNode = DSLExpressionGenerator.write(execution.getChild().getUncachedExpression(), null, null);
        return callMethod(frameState, uncachedNode, method.getMethod(), bindExecuteMethodParameters(execution, method, frameState));
    }

    private CodeTree createParameterReference(LocalVariable sourceVariable, ExecutableElement targetMethod, int targetIndex) {
        CodeTree valueReference = sourceVariable.createReference();
        TypeMirror sourceType = sourceVariable.getTypeMirror();
        VariableElement targetParameter = targetMethod.getParameters().get(targetIndex);
        TypeMirror targetType = targetParameter.asType();

        if (targetType == null || sourceType == null) {
            return valueReference;
        }
        boolean hasCast = false;
        if (needsCastTo(sourceType, targetType)) {
            CodeTree castValue = TypeSystemCodeGenerator.cast(typeSystem, targetType, valueReference);
            hasCast = valueReference != castValue;
            valueReference = castValue;
        }

        // check for overloads that might conflict in the call and therefore needs a cast
        if (!typeEquals(sourceType, targetType) && !hasCast) {
            Element element = targetMethod.getEnclosingElement();
            boolean needsOverloadCast = false;
            if (element != null) {
                for (ExecutableElement executable : ElementFilter.methodsIn(element.getEnclosedElements())) {
                    if (executableEquals(executable, targetMethod)) {
                        continue;
                    }
                    if (!executable.getSimpleName().toString().equals(targetMethod.getSimpleName().toString())) {
                        continue;
                    }
                    if (executable.getParameters().size() != targetMethod.getParameters().size()) {
                        continue;
                    }
                    TypeMirror overloadedTarget = executable.getParameters().get(targetIndex).asType();
                    if (!needsCastTo(sourceType, overloadedTarget)) {
                        needsOverloadCast = true;
                        break;
                    }
                }
            }
            if (needsOverloadCast) {
                valueReference = TypeSystemCodeGenerator.cast(typeSystem, targetType, valueReference);
            }
        }
        return valueReference;
    }

    private SpecializationGroup createSpecializationGroups() {
        return SpecializationGroup.create(node.getReachableSpecializations());
    }

    private CodeTree expectOrCast(TypeMirror sourceType, ExecutableTypeData targetType, CodeTree content) {
        if (needsUnexpectedResultException(targetType)) {
            return expect(sourceType, targetType.getReturnType(), content);
        } else {
            return cast(sourceType, targetType.getReturnType(), content);
        }
    }

    private CodeTree cast(TypeMirror sourceType, TypeMirror targetType, CodeTree content) {
        if (needsCastTo(sourceType, targetType) && !isVoid(sourceType)) {
            return TypeSystemCodeGenerator.cast(typeSystem, targetType, content);
        } else {
            return content;
        }
    }

    private CodeTree expect(TypeMirror sourceType, TypeMirror forType, CodeTree tree) {
        if (sourceType == null || needsCastTo(sourceType, forType)) {
            expectedTypes.add(forType);
            return TypeSystemCodeGenerator.expect(typeSystem, forType, tree);
        }
        return tree;
    }

    private CodeExecutableElement createExecuteMethod(ExecutableTypeData executedType) {
        TypeMirror returnType = executedType.getReturnType();

        String methodName;
        if (executedType.getMethod() != null) {
            methodName = executedType.getMethod().getSimpleName().toString();
        } else {
            methodName = executedType.getUniqueName();
        }

        CodeExecutableElement executable;
        if (executedType.getMethod() != null) {
            executable = CodeExecutableElement.clone(executedType.getMethod());
            executable.getAnnotationMirrors().clear();
            executable.getModifiers().remove(ABSTRACT);
            for (VariableElement var : executable.getParameters()) {
                ((CodeVariableElement) var).getAnnotationMirrors().clear();
            }
            executable.renameArguments(FRAME_VALUE);
            if (executable.isVarArgs()) {
                ((CodeVariableElement) executable.getParameters().get(executable.getParameters().size() - 1)).setName(VARARGS_NAME);
            }
        } else {
            executable = new CodeExecutableElement(modifiers(PUBLIC), returnType, methodName);
        }

        for (VariableElement arg : plugs.additionalArguments()) {
            executable.addParameter(arg);
        }

        DeclaredType unexpectedResult = types.UnexpectedResultException;
        Iterator<TypeMirror> thrownTypes = executable.getThrownTypes().iterator();
        while (thrownTypes.hasNext()) {
            if (typeEquals(unexpectedResult, thrownTypes.next())) {
                thrownTypes.remove();
            }
        }
        if (needsUnexpectedResultException(executedType)) {
            executable.getThrownTypes().add(unexpectedResult);
        }

        return executable;
    }

    private void renameOriginalParameters(ExecutableTypeData executedType, CodeExecutableElement executable, FrameState frameState) {
        // rename varargs parameter
        int evaluatedIndex = 0;
        for (int executionIndex = 0; executionIndex < node.getExecutionCount(); executionIndex++) {
            NodeExecutionData execution = node.getChildExecutions().get(executionIndex);
            if (evaluatedIndex < executedType.getEvaluatedCount()) {
                TypeMirror evaluatedType = executedType.getEvaluatedParameters().get(evaluatedIndex);
                LocalVariable value = frameState.getValue(execution);
                if (value != null) {
                    frameState.setValue(execution, renameExecutableTypeParameter(executable, executedType, evaluatedIndex, evaluatedType, value));
                }
                evaluatedIndex++;
            }
        }
    }

    private static LocalVariable renameExecutableTypeParameter(CodeExecutableElement method, ExecutableTypeData executedType, int evaluatedIndex, TypeMirror targetType, LocalVariable var) {
        int parameterIndex = executedType.getParameterIndex(evaluatedIndex);
        int varArgsIndex = executedType.getVarArgsIndex(parameterIndex);
        LocalVariable returnVar = var;
        if (varArgsIndex >= 0) {
            returnVar = returnVar.accessWith(CodeTreeBuilder.singleString(VARARGS_NAME + "[" + varArgsIndex + "]"));
        } else {
            ((CodeVariableElement) method.getParameters().get(parameterIndex)).setName(returnVar.getName());
        }
        if (!isObject(targetType)) {
            returnVar = returnVar.newType(targetType);
        }
        return returnVar;
    }

    private boolean needsUnexpectedResultException(ExecutableTypeData executedType) {
        if (!executedType.hasUnexpectedValue()) {
            return false;
        }

        if (isSubtypeBoxed(context, executeAndSpecializeType.getReturnType(), executedType.getReturnType())) {
            return false;
        } else {
            return true;
        }
    }

    private CodeTree createFastPathExecute(CodeTreeBuilder parent, final ExecutableTypeData forType, SpecializationData specialization, FrameState frameState) {
        CodeTreeBuilder builder = parent.create();
        int ifCount = 0;
        if (specialization.isFallback()) {
            StateQuery fallbackActive = StateQuery.create(SpecializationActive.class, getFallbackSpecializations());
            StateQuery fallbackGuardsActive = StateQuery.create(GuardActive.class, getFallbackGuards());

            if (fallbackNeedsState) {
                builder.tree(multiState.createLoad(frameState, fallbackActive, fallbackGuardsActive));
            }
            builder.startIf().startCall(createFallbackName());
            if (fallbackNeedsState) {
                multiState.addReferencesTo(frameState, builder, fallbackActive, fallbackGuardsActive);
            }
            if (fallbackNeedsFrame) {
                if (frameState.get(FRAME_VALUE) != null) {
                    builder.string(FRAME_VALUE);
                } else {
                    builder.nullLiteral();
                }
            }
            frameState.addReferencesTo(builder);

            builder.end();
            builder.end();
            builder.startBlock();
            ifCount++;
        }
        builder.tree(createCallSpecialization(builder, frameState, forType, specialization));
        builder.end(ifCount);
        return builder.build();
    }

    private CodeTree createCallSpecialization(CodeTreeBuilder parent, FrameState parentState, final ExecutableTypeData forType, SpecializationData specialization) {
        CodeTreeBuilder builder = parent.create();
        FrameState frameState = parentState.copy();

        for (SpecializationThrowsData throwsData : specialization.getExceptions()) {
            frameState.addCaughtException(throwsData.getJavaClass());
        }

        Set<String> suppressed = TruffleSuppressedWarnings.getWarnings(specialization.getMethod());
        if (!suppressed.isEmpty()) {
            suppressed.retainAll(Arrays.asList("deprecated", "all"));
            GeneratorUtils.mergeSuppressWarnings(frameState.method, suppressed.toArray(new String[suppressed.size()]));
        }
        ExecutableElement targetMethod = specialization.getMethod();
        if (targetMethod == null) {
            builder.tree(createThrowUnsupported(builder, frameState));
        } else {
            CodeTree[] bindings = new CodeTree[targetMethod.getParameters().size()];
            TypeMirror[] bindingTypes = new TypeMirror[targetMethod.getParameters().size()];
            for (int i = 0; i < bindings.length; i++) {
                Parameter parameter = specialization.findByVariable(targetMethod.getParameters().get(i));
                if (parameter == null) {
                    // synthetic parameter, may happen for optional signature parameters
                    continue;
                }
                if (parameter.getSpecification().isCached()) {
                    CacheExpression cache = specialization.findCache(parameter);
                    LocalVariable var = frameState.get(createFieldName(specialization, cache));
                    if (var != null) {
                        bindings[i] = var.createReference();
                    } else {
                        bindings[i] = createCacheAccess(frameState, specialization, cache, null);
                    }
                    bindingTypes[i] = parameter.getType();
                } else {
                    LocalVariable variable = bindExpressionVariable(frameState, specialization, parameter);
                    if (variable != null) {
                        bindings[i] = createParameterReference(variable, specialization.getMethod(), i);
                        bindingTypes[i] = variable.getTypeMirror();
                    } else {
                        bindingTypes[i] = parameter.getType();
                    }
                }
            }

            if (isGenerateStatistics()) {
                CodeTreeBuilder statistics = builder.create();
                statistics.startStatement();
                statistics.startCall("statistics_", "acceptExecute");
                statistics.string(String.valueOf(specialization.getIntrospectionIndex()));
                for (int i = 0; i < bindings.length; i++) {
                    Parameter parameter = specialization.getParameters().get(i);
                    if (parameter.getSpecification().isSignature()) {
                        TypeMirror type = bindingTypes[i];
                        if (ElementUtils.isFinal(type)) {
                            statistics.typeLiteral(type);
                        } else {
                            statistics.startCall("statistics_", "resolveValueClass");
                            statistics.tree(bindings[i]);
                            statistics.end();
                        }
                    }
                }
                statistics.end(); // call
                statistics.end(); // statement

                builder.tree(statistics.build());
            }

            if (frameState.isInlinedNode() && !substituteNodeWithSpecializationClass(specialization)) {

                List<CodeTree> usedFields = new ArrayList<>();
                for (CacheExpression cache : specialization.getCaches()) {

                    if (cache.getSharedGroup() != null) {
                        // shared caches are validated at the beginning of the execute
                        continue;
                    }

                    if (cache.getInlinedNode() != null) {

                        for (InlineFieldData field : cache.getInlinedNode().getFields()) {
                            CodeTreeBuilder inner = builder.create();
                            if (field.isState()) {
                                BitSet bitSet = state.activeState.findSet(InlinedNodeState.class, field);
                                if (bitSet != null) {
                                    inner.string("this.", bitSet.getName(), "_");
                                    usedFields.add(inner.build());
                                }
                            } else {
                                inner.string("this.", createCachedInlinedFieldName(specialization, cache, field));
                                usedFields.add(inner.build());
                            }
                        }
                    }
                }

                if (!usedFields.isEmpty()) {
                    builder.startAssert();
                    builder.startStaticCall(types.InlineSupport, "validate");
                    builder.tree(createNodeAccess(frameState, specialization));
                    for (CodeTree field : usedFields) {
                        builder.tree(field);
                    }
                    builder.end();
                    builder.end();
                }

            }

            CodeTree specializationCall = callMethod(frameState, null, specialization.getMethod(), bindings);
            if (isVoid(specialization.getMethod().getReturnType())) {
                builder.statement(specializationCall);
                if (isVoid(forType.getReturnType())) {
                    builder.returnStatement();
                } else {
                    builder.startReturn().defaultValue(forType.getReturnType()).end();
                }
            } else {
                builder.startReturn();
                builder.tree(expectOrCast(specialization.getReturnType().getType(), forType, specializationCall));
                builder.end();
            }
        }

        return createCatchRewriteException(builder, specialization, forType, frameState, builder.build());
    }

    static final class BlockState {

        static final BlockState NONE = new BlockState(0, 0);

        final int ifCount;
        final int blockCount;

        private BlockState(int ifCount, int blockCount) {
            this.ifCount = ifCount;
            this.blockCount = blockCount;
        }

        BlockState add(BlockState state) {
            return new BlockState(ifCount + state.ifCount, blockCount + state.blockCount);
        }

        BlockState incrementIf() {
            return new BlockState(ifCount + 1, blockCount + 1);
        }

        static BlockState create(int ifCount, int blockCount) {
            if (ifCount == 0 && blockCount == 0) {
                return NONE;
            } else {
                return new BlockState(ifCount, blockCount);
            }
        }

    }

    private static class IfTriple {

        private CodeTree prepare;
        private CodeTree condition;
        private CodeTree statements;

        IfTriple(CodeTree prepare, CodeTree condition, CodeTree statements) {
            this.prepare = prepare;
            this.condition = condition;
            this.statements = statements;
        }

        private boolean canBeMerged(IfTriple triple) {
            boolean prepareSet = !isEmpty(triple.prepare) || !isEmpty(prepare);
            boolean conditionSet = !isEmpty(triple.condition) || !isEmpty(condition);
            boolean statementsSet = !isEmpty(triple.statements) || !isEmpty(statements);
            return conditionSet ^ (prepareSet || statementsSet);
        }

        private static boolean isEmpty(CodeTree e) {
            return e == null || e.isEmpty();
        }

        @Override
        public String toString() {
            CodeTreeBuilder b = CodeTreeBuilder.createBuilder();
            b.startGroup();
            if (!isEmpty(prepare)) {
                b.tree(prepare);
            }
            if (!isEmpty(condition)) {
                b.startIf().tree(condition).end().startBlock();
            }
            if (!isEmpty(statements)) {
                b.tree(statements);
            }

            if (!isEmpty(condition)) {
                b.end();
            }
            b.end();
            return b.build().toString();
        }

        private static IfTriple merge(String conditionSep, Set<IfTriple> triples) {
            if (triples.isEmpty()) {
                throw new AssertionError();
            }
            if (triples.size() == 1) {
                return triples.iterator().next();
            }
            CodeTree[] prepareTrees = new CodeTree[triples.size()];
            CodeTree[] conditionTrees = new CodeTree[triples.size()];
            CodeTree[] statementTrees = new CodeTree[triples.size()];
            int index = 0;
            for (IfTriple triple : triples) {
                prepareTrees[index] = triple.prepare;
                conditionTrees[index] = triple.condition;
                statementTrees[index] = triple.statements;
                index++;
            }
            return new IfTriple(combineTrees(null, prepareTrees),
                            combineTrees(conditionSep, conditionTrees),
                            combineTrees(null, statementTrees));
        }

        public static List<IfTriple> optimize(List<IfTriple> triples) {
            List<IfTriple> newTriples = new ArrayList<>();
            Set<IfTriple> mergable = new LinkedHashSet<>();
            IfTriple prev = null;
            for (IfTriple triple : triples) {
                if (prev != null) {
                    if (prev.canBeMerged(triple)) {
                        mergable.add(triple);
                    } else {
                        newTriples.add(merge(" && ", mergable));
                        mergable.clear();
                    }
                }
                prev = triple;
                mergable.add(prev);
            }
            if (prev != null) {
                newTriples.add(merge(" && ", mergable));
            }
            return newTriples;
        }

        public static BlockState materialize(CodeTreeBuilder builder, Collection<IfTriple> triples, boolean forceNoBlocks) {
            int blockCount = 0;
            int ifCount = 0;
            boolean otherPrepare = false;
            for (IfTriple triple : triples) {
                if (triple.prepare != null && !triple.prepare.isEmpty()) {
                    if (!otherPrepare) {
                        if (blockCount == 0 && !forceNoBlocks) {
                            builder.startBlock();
                            blockCount++;
                        }
                        otherPrepare = true;
                    }
                    builder.tree(triple.prepare);
                }
                if (triple.condition != null && !triple.condition.isEmpty()) {
                    if (forceNoBlocks) {
                        throw new AssertionError("no blocks forced but block required");
                    }
                    builder.startIf().tree(triple.condition).end().startBlock();
                    blockCount++;
                    ifCount++;
                }
                if (triple.statements != null && !triple.statements.isEmpty()) {
                    builder.tree(triple.statements);
                }
            }
            return BlockState.create(ifCount, blockCount);
        }

    }

    public static boolean guardNeedsStateBit(SpecializationData specialization, GuardExpression guard) {
        return guardNeedsSpecializationStateBit(specialization, guard) || guardNeedsNodeStateBit(specialization, guard);
    }

    public static boolean guardNeedsNodeStateBit(SpecializationData specialization, GuardExpression guard) {
        if (specialization.isReachesFallback() && !useSpecializationClass(specialization) && specialization.isGuardBoundWithCache(guard)) {
            return true;
        }
        return false;
    }

    public static boolean guardNeedsSpecializationStateBit(SpecializationData specialization, GuardExpression guard) {
        if (specialization.isReachesFallback() && useSpecializationClass(specialization) && specialization.isGuardBoundWithCache(guard)) {
            return true;
        }
        return false;
    }

    private static GuardExpression getGuardThatNeedsStateBit(SpecializationData specialization, GuardExpression guard) {
        if (guardNeedsStateBit(specialization, guard)) {
            return guard;
        }
        List<GuardExpression> guards = specialization.getGuards();
        int index = guards.indexOf(guard);
        if (index < 0) {
            throw new AssertionError("guard must be contained");
        }
        for (int i = index - 1; i >= 0; i--) {
            GuardExpression otherGuard = guards.get(i);
            if (guardNeedsStateBit(specialization, otherGuard)) {
                return otherGuard;
            }
        }
        return null;
    }

    private CodeTree visitSpecializationGroup(CodeTreeBuilder parent, SpecializationGroup originalPrev, SpecializationGroup group,
                    ExecutableTypeData forType, FrameState frameState, Collection<SpecializationData> allowedSpecializations) {

        final CodeTreeBuilder builder = parent.create();
        SpecializationGroup prev = originalPrev;

        NodeExecutionMode mode = frameState.getMode();
        boolean hasFallthrough = false;
        boolean hasImplicitCast = false;
        List<IfTriple> cachedTriples = new ArrayList<>();
        for (TypeGuard guard : group.getTypeGuards()) {
            IfTriple triple = createTypeCheckOrCast(frameState, group, guard, mode, false, true);
            if (triple != null) {
                cachedTriples.add(triple);
            }
            hasImplicitCast = hasImplicitCast || node.getTypeSystem().hasImplicitSourceTypes(guard.getType());
            if (!mode.isGuardFallback()) {
                triple = createTypeCheckOrCast(frameState, group, guard, mode, true, true);
                if (triple != null) {
                    cachedTriples.add(triple);
                }
            }
        }

        SpecializationData specialization = group.getSpecialization();
        List<GuardExpression> remainingGuards = new ArrayList<>(group.getGuards());

        // for specializations with multiple instances we can move certain guards
        // out of the loop.
        if (specialization != null && specialization.hasMultipleInstances()) {
            List<GuardExpression> unboundGuards = new ArrayList<>();
            for (GuardExpression guard : remainingGuards) {
                if (!specialization.isGuardBoundWithCache(guard)) {
                    unboundGuards.add(guard);
                } else {
                    // we need to stop as we need to ensure guard execution order
                    break;
                }
            }
            cachedTriples.addAll(createMethodGuardChecks(frameState, group, unboundGuards, mode));
            remainingGuards.removeAll(unboundGuards);
        }

        boolean useSpecializationClass = specialization != null && useSpecializationClass(specialization);

        if (mode.isFastPath()) {
            BlockState ifCount = BlockState.NONE;
            cachedTriples.addAll(0, createSpecializationActive(frameState, group, allowedSpecializations));
            ifCount = ifCount.add(IfTriple.materialize(builder, IfTriple.optimize(cachedTriples), false));
<<<<<<< HEAD
            cachedTriples = new ArrayList<>(); // reset current triples

            String specializationLocalName = null;
            if (useSpecializationClass) {
                specializationLocalName = createSpecializationLocalName(specialization);
                builder.tree(loadSpecializationClass(frameState, specialization));
                if (specialization.getMaximumNumberOfInstances() > 1) {
                    builder.startWhile();
                } else {
                    builder.startIf();
                }
                builder.string(specializationLocalName, " != null");
                builder.end();
                builder.startBlock();
                ifCount = ifCount.incrementIf();
            }

            if (specialization != null && !specialization.getAssumptionExpressions().isEmpty()) {
                BlockState state = IfTriple.materialize(builder, createAssumptionCheck(frameState, specialization, NodeExecutionMode.FAST_PATH, false), false);
                builder.tree(plugs.createTransferToInterpreterAndInvalidate());
                builder.tree(createRemoveThis(builder, frameState, forType, specialization));
                builder.end(state.blockCount);
            }

            boolean extractInBoundary = false;
            boolean pushEncapsulatingNode = false;
            // if library is used in guard we need to push encapsulating node early
            // otherwise we can push it behind the guard
            boolean libraryInGuard = false;
            if (specialization != null) {
                libraryInGuard = specialization.isAnyLibraryBoundInGuard();
                pushEncapsulatingNode = specialization.needsPushEncapsulatingNode();
                extractInBoundary = specialization.needsTruffleBoundary();
                if (extractInBoundary && specialization.needsVirtualFrame()) {
                    // Cannot extract to boundary with a virtual frame.
                    extractInBoundary = false;
                }
            }
            List<IfTriple> nonBoundaryGuards = new ArrayList<>();
            guards: for (Iterator<GuardExpression> iterator = guardExpressions.iterator(); iterator.hasNext();) {
                GuardExpression guard = iterator.next();
                Set<CacheExpression> caches = group.getSpecialization().getBoundCaches(guard.getExpression(), true);
                for (CacheExpression cache : caches) {
                    if (cache.isAlwaysInitialized() && cache.isRequiresBoundary()) {
                        break guards;
                    }
                }
                nonBoundaryGuards.addAll(initializeCaches(frameState, mode, group, caches, true, false));
                nonBoundaryGuards.add(createMethodGuardCheck(frameState, group.getSpecialization(), guard, mode));
                iterator.remove();
            }

            if (pushEncapsulatingNode && libraryInGuard) {
                GeneratorUtils.pushEncapsulatingNode(builder, "this");
                builder.startTryBlock();
            }

            for (Iterator<GuardExpression> iterator = guardExpressions.iterator(); iterator.hasNext();) {
                GuardExpression guard = iterator.next();
                Set<CacheExpression> caches = group.getSpecialization().getBoundCaches(guard.getExpression(), true);
                nonBoundaryGuards.addAll(initializeCaches(frameState, mode, group, caches, true, false));
                nonBoundaryGuards.add(createMethodGuardCheck(frameState, group.getSpecialization(), guard, mode));
            }

            FrameState innerFrameState = frameState;

            BlockState nonBoundaryIfCount = BlockState.NONE;

            CodeTreeBuilder innerBuilder;
            if (extractInBoundary) {
                innerFrameState = frameState.copy();
                for (CacheExpression cache : specialization.getCaches()) {
                    if (cache.isAlwaysInitialized()) {
                        setCacheInitialized(innerFrameState, specialization, cache, false);
                    }
                }
                nonBoundaryIfCount = nonBoundaryIfCount.add(IfTriple.materialize(builder, IfTriple.optimize(nonBoundaryGuards), false));
                innerBuilder = extractInBoundaryMethod(builder, frameState, specialization);

                for (NodeExecutionData execution : specialization.getNode().getChildExecutions()) {
                    int index = forType.getVarArgsIndex(forType.getParameterIndex(execution.getIndex()));
                    if (index != -1) {
                        LocalVariable var = innerFrameState.getValue(execution);
                        innerFrameState.set(execution, var.accessWith(CodeTreeBuilder.singleString(var.getName())));
                    }
                }
=======
>>>>>>> 4ac9f623

            if (specialization == null) {
                prev = visitSpecializationGroupChildren(builder, frameState.copy(), prev, group, forType, allowedSpecializations);
            } else {
                hasFallthrough |= buildSpecializationFastPath(builder, frameState, prev, group, forType, remainingGuards);
            }
            builder.end(ifCount.blockCount);
            hasFallthrough |= ifCount.ifCount > 0;
        } else if (mode.isSlowPath()) {
            if (specialization == null) {
                BlockState outerIfCount = BlockState.NONE;
                cachedTriples.addAll(createMethodGuardChecks(frameState, group, remainingGuards, mode));
                outerIfCount = outerIfCount.add(IfTriple.materialize(builder, IfTriple.optimize(cachedTriples), false));
                prev = visitSpecializationGroupChildren(builder, frameState, prev, group, forType, allowedSpecializations);

                builder.end(outerIfCount.blockCount);
                hasFallthrough |= outerIfCount.ifCount > 0;
            } else {
                hasFallthrough |= buildSpecializationSlowPath(builder, frameState, group, mode, cachedTriples, remainingGuards);
            }

        } else if (mode.isGuardFallback()) {
            BlockState ifCount = BlockState.NONE;

            if (specialization != null && specialization.hasMultipleInstances()) {
                throw new AssertionError("unsupported path. should be caught by the parser.");
            }

            BlockState innerIfCount = BlockState.NONE;

            if (useSpecializationClass) {
                outer: for (GuardExpression guard : specialization.getGuards()) {
                    for (CacheExpression cache : specialization.getBoundCaches(guard.getExpression(), true)) {
                        if (canCacheBeStoredInSpecialializationClass(cache)) {
                            cachedTriples.add(new IfTriple(loadSpecializationClass(frameState, specialization, false), null, null));
                            break outer;
                        }
                    }
                }
            }
            cachedTriples.addAll(createMethodGuardChecks(frameState, group, remainingGuards, mode));
            cachedTriples.addAll(createAssumptionCheck(frameState, specialization, NodeExecutionMode.FALLBACK_GUARD, true));

            cachedTriples = IfTriple.optimize(cachedTriples);

            if (specialization != null && !hasImplicitCast) {
                IfTriple singleCondition = null;
                if (cachedTriples.size() == 1) {
                    singleCondition = cachedTriples.get(0);
                }
                if (singleCondition != null) {
                    int index = cachedTriples.indexOf(singleCondition);
                    CodeTreeBuilder b = new CodeTreeBuilder(parent);
                    b.string("!(");
                    b.tree(createSpecializationActiveCheck(frameState, Arrays.asList(specialization)));
                    b.string(")");
                    cachedTriples.set(index, new IfTriple(singleCondition.prepare, combineTrees(" && ", b.build(), singleCondition.condition), singleCondition.statements));
                    fallbackNeedsState = true;
                }
            }

            innerIfCount = innerIfCount.add(IfTriple.materialize(builder, cachedTriples, false));
            prev = visitSpecializationGroupChildren(builder, frameState, prev, group, forType, allowedSpecializations);
            if (specialization != null && (prev == null || prev.hasFallthrough())) {
                builder.returnFalse();
            }

            builder.end(innerIfCount.blockCount);

            builder.end(ifCount.blockCount);
            hasFallthrough |= ifCount.ifCount > 0 || innerIfCount.ifCount > 0;

        } else if (mode.isUncached()) {
            BlockState ifCount = BlockState.NONE;

            cachedTriples.addAll(createAssumptionCheck(frameState, specialization, NodeExecutionMode.UNCACHED, true));

            ifCount = ifCount.add(IfTriple.materialize(builder, IfTriple.optimize(cachedTriples), false));
            cachedTriples = createMethodGuardChecks(frameState, group, remainingGuards, mode);

            BlockState innerIfCount = IfTriple.materialize(builder, IfTriple.optimize(cachedTriples), false);

            prev = visitSpecializationGroupChildren(builder, frameState, prev, group, forType, allowedSpecializations);
            if (specialization != null && (prev == null || prev.hasFallthrough())) {
                builder.tree(createCallSpecialization(builder, frameState, forType, specialization));
            }
            builder.end(innerIfCount.blockCount);
            builder.end(ifCount.blockCount);
            hasFallthrough |= ifCount.ifCount > 0 || innerIfCount.ifCount > 0;
        } else {
            throw new AssertionError("unexpected path");
        }

        group.setFallthrough(hasFallthrough);

        return builder.build();
    }

    private boolean buildSpecializationFastPath(final CodeTreeBuilder builder, FrameState frameState, SpecializationGroup prev, SpecializationGroup group,
                    ExecutableTypeData forType, List<GuardExpression> guardExpressions) {

        boolean hasFallthrough = false;
        SpecializationData specialization = group.getSpecialization();
        BlockState ifCount = BlockState.NONE;

        if (useSpecializationClass(specialization)) {
            builder.tree(loadSpecializationClass(frameState, specialization, false));
            if (specialization.hasMultipleInstances()) {
                builder.startWhile();
            } else {
                builder.startIf();
            }

            builder.tree(createGetSpecializationClass(frameState, specialization, true)).string(" != null");
            builder.end();
            builder.startBlock();
            ifCount = ifCount.incrementIf();
        }

        if (!specialization.getAssumptionExpressions().isEmpty()) {
            BlockState blockState = IfTriple.materialize(builder, createAssumptionCheck(frameState, specialization, NodeExecutionMode.FAST_PATH, false), false);
            builder.tree(createTransferToInterpreterAndInvalidate());
            builder.tree(createRemoveThis(builder, frameState, forType, specialization));
            builder.end(blockState.blockCount);
        }

        // if library is used in guard we need to push encapsulating node early
        // otherwise we can push it behind the guard
        boolean libraryInGuard = specialization.isAnyLibraryBoundInGuard();
        boolean pushEncapsulatingNode = specialization.needsPushEncapsulatingNode();
        boolean extractInBoundary = specialization.needsTruffleBoundary();

        if (extractInBoundary && specialization.needsVirtualFrame()) {
            // Cannot extract to boundary with a virtual frame.
            extractInBoundary = false;
        }

        List<IfTriple> nonBoundaryGuards = new ArrayList<>();
        List<GuardExpression> nonBoundaryGuardExpressions = new ArrayList<>();
        guards: for (Iterator<GuardExpression> iterator = guardExpressions.iterator(); iterator.hasNext();) {
            GuardExpression guard = iterator.next();
            Set<CacheExpression> caches = group.getSpecialization().getBoundCaches(guard.getExpression(), true);
            for (CacheExpression cache : caches) {
                if (cache.isAlwaysInitialized() && cache.isRequiresBoundary()) {
                    break guards;
                }
            }

            nonBoundaryGuardExpressions.add(guard);
            iterator.remove();
        }

        nonBoundaryGuards.addAll(createFastPathNeverDefaultGuards(frameState, group.getSpecialization()));
        nonBoundaryGuards.addAll(createMethodGuardChecks(frameState, group, nonBoundaryGuardExpressions, NodeExecutionMode.FAST_PATH));

        if (pushEncapsulatingNode && libraryInGuard) {
            GeneratorUtils.pushEncapsulatingNode(builder, createNodeAccess(frameState));
            builder.startTryBlock();
        }

        nonBoundaryGuards.addAll(createMethodGuardChecks(frameState, group, guardExpressions, NodeExecutionMode.FAST_PATH));

        FrameState innerFrameState = frameState;
        BlockState nonBoundaryIfCount = BlockState.NONE;

        List<IfTriple> cachedTriples = new ArrayList<>();
        CodeTreeBuilder innerBuilder;
        if (extractInBoundary) {
            innerFrameState = frameState.copy();
            for (CacheExpression cache : specialization.getCaches()) {
                if (cache.isAlwaysInitialized()) {
                    setCacheInitialized(innerFrameState, specialization, cache, false);
                }
            }

            nonBoundaryIfCount = nonBoundaryIfCount.add(IfTriple.materialize(builder, IfTriple.optimize(nonBoundaryGuards), false));
            innerBuilder = extractInBoundaryMethod(builder, frameState, specialization);

            for (NodeExecutionData execution : specialization.getNode().getChildExecutions()) {
                int index = forType.getVarArgsIndex(forType.getParameterIndex(execution.getIndex()));
                if (index != -1) {
                    LocalVariable var = innerFrameState.getValue(execution);
                    innerFrameState.set(execution, var.accessWith(CodeTreeBuilder.singleString(var.getName())));
                }
            }

        } else if (pushEncapsulatingNode) {
            innerBuilder = builder;
            nonBoundaryIfCount = IfTriple.materialize(innerBuilder, IfTriple.optimize(nonBoundaryGuards), false);
        } else {
            innerBuilder = builder;
            cachedTriples.addAll(0, nonBoundaryGuards);
        }

        cachedTriples.addAll(initializeCaches(innerFrameState, frameState.getMode(), group, specialization.getCaches(), true, false));

        if (pushEncapsulatingNode && !libraryInGuard) {
            GeneratorUtils.pushEncapsulatingNode(innerBuilder, createNodeAccess(frameState));
            innerBuilder.startTryBlock();
        }

        BlockState innerIfCount = BlockState.NONE;
        innerIfCount = innerIfCount.add(IfTriple.materialize(innerBuilder, IfTriple.optimize(cachedTriples), false));
        if (prev == null || prev.hasFallthrough()) {
            innerBuilder.tree(createFastPathExecute(builder, forType, specialization, innerFrameState));
        }
        innerBuilder.end(innerIfCount.blockCount);

        if (pushEncapsulatingNode && !libraryInGuard) {
            innerBuilder.end().startFinallyBlock();
            GeneratorUtils.popEncapsulatingNode(innerBuilder);
            innerBuilder.end();
        }

        hasFallthrough |= innerIfCount.ifCount > 0;
        builder.end(nonBoundaryIfCount.blockCount);

        if (pushEncapsulatingNode && libraryInGuard) {
            builder.end().startFinallyBlock();
            GeneratorUtils.popEncapsulatingNode(builder);
            builder.end();
        }

        if (useSpecializationClass(specialization) && specialization.hasMultipleInstances()) {
            String name = createSpecializationLocalName(specialization);
            builder.startStatement().string(name, " = ", name, ".next_").end();
        }

        builder.end(ifCount.blockCount);

        hasFallthrough |= ifCount.ifCount > 0;
        return hasFallthrough;
    }

    private List<IfTriple> createSpecializationActive(FrameState frameState, SpecializationGroup group,
                    Collection<SpecializationData> allowedSpecializations) {
        List<SpecializationData> specializations = group.collectSpecializations();
        final boolean stateGuaranteed = group.isLast() && allowedSpecializations != null && allowedSpecializations.size() == 1 &&
                        group.getAllSpecializations().size() == allowedSpecializations.size();
        if (needsRewrites()) {

            CodeTree stateCheck = createSpecializationActiveCheck(frameState, specializations);

            CodeTree assertCheck = null;
            CodeTree stateGuard = null;
            if (stateGuaranteed) {
                assertCheck = CodeTreeBuilder.createBuilder().startAssert().tree(stateCheck).end().build();
            } else {
                stateGuard = stateCheck;
            }
            return Arrays.asList(new IfTriple(null, stateGuard, assertCheck));
        }
        return Collections.emptyList();
    }

    private CodeTree createSpecializationActiveCheck(FrameState frameState, List<SpecializationData> specializations) {
        StateQuery query = StateQuery.create(SpecializationActive.class, specializations);
        CodeTree stateCheck = multiState.createContains(frameState, query);

        if (specializations.size() == 1) {
            Set<SpecializationData> replacedBy = specializations.get(0).getReplacedBy();
            if (!replacedBy.isEmpty()) {
                BitSet set = multiState.findSet(query);
                CodeTreeBuilder b = CodeTreeBuilder.createBuilder();
                b.tree(stateCheck);
                Set<BitSet> checkBitSets = new LinkedHashSet<>();

                for (SpecializationData replaced : replacedBy) {
                    StateQuery replacedQuery = StateQuery.create(SpecializationActive.class, replaced);
                    BitSet bitSet = multiState.findSet(replacedQuery);
                    if (!bitSet.equals(set)) {
                        checkBitSets.add(bitSet);
                    }
                }
                StateQuery replacedQuery = StateQuery.create(SpecializationActive.class, replacedBy);
                for (BitSet bitSet : checkBitSets) {
                    b.string(" && ");
                    b.tree(bitSet.createNotContains(frameState, replacedQuery));
                }

                stateCheck = b.build();
            }

        }
        return stateCheck;
    }

    private boolean buildSpecializationSlowPath(final CodeTreeBuilder builder, FrameState frameState, SpecializationGroup group, NodeExecutionMode mode,
                    List<IfTriple> outerTriples, List<GuardExpression> guardExpressions) throws AssertionError {
        SpecializationData specialization = group.getSpecialization();
        Objects.requireNonNull(specialization);

        if (hasExcludeBit(specialization)) {
            CodeTree excludeCheck = multiState.createNotContains(frameState, StateQuery.create(SpecializationExcluded.class, specialization));
            outerTriples.add(0, new IfTriple(null, excludeCheck, null));
        }

        if (hasExcludes(specialization)) {
            CodeTree excludeCheck = multiState.createNotContains(frameState, StateQuery.create(SpecializationActive.class, specialization.getReplacedBy()));
            outerTriples.add(0, new IfTriple(null, excludeCheck, null));
        }

        boolean hasFallthrough = false;
        BlockState outerIfCount = BlockState.NONE;
        for (CacheExpression cache : specialization.getCaches()) {
            if (!cache.isAlwaysInitialized()) {
                continue;
            }
            CodeTree prepare = CodeTreeBuilder.createBuilder().declarationDefault(cache.getParameter().getType(),
                            createCacheLocalName(cache)).build();
            outerTriples.add(0, new IfTriple(prepare, null, null));
        }

        outerIfCount = outerIfCount.add(IfTriple.materialize(builder, IfTriple.optimize(outerTriples), false));
        String countName = specialization != null ? "count" + specialization.getIndex() + "_" : null;
        final boolean useSpecializationClass = useSpecializationClass(specialization);
        final boolean multipleInstances = specialization.hasMultipleInstances();
        final boolean needsDuplicationCheck = needsDuplicationCheck(specialization);
        final boolean useDuplicateFlag = specialization.isGuardBindsCache() && !useSpecializationClass;
        final String duplicateFoundName = specialization.getId() + "_duplicateFound_";

        boolean pushBoundary = specialization.needsPushEncapsulatingNode();
        if (pushBoundary) {
            builder.startBlock();
            GeneratorUtils.pushEncapsulatingNode(builder, createNodeAccess(frameState));
            builder.startTryBlock();
        }
        BlockState innerIfCount = BlockState.NONE;
        String specializationLocalName = createSpecializationLocalName(specialization);

        if (needsDuplicationCheck) {
            builder.startWhile().string("true").end();
            builder.startBlock();
            builder.tree(createDuplicationCheck(builder, frameState, group, guardExpressions, useDuplicateFlag, countName, duplicateFoundName,
                            specializationLocalName));

            builder.startIf();
            if (useDuplicateFlag) {
                // we reuse the specialization class local name instead of a duplicate found
                // name
                builder.string("!", duplicateFoundName);
            } else {
                builder.string(createSpecializationLocalName(specialization), " == null");

                if (!multipleInstances) {
                    builder.string(" && ", countName, " < 1");
                }
            }
            builder.end().startBlock();
            innerIfCount = innerIfCount.incrementIf();
        }

        FrameState innerFrameState = frameState.copy();

        List<IfTriple> innerTripples = new ArrayList<>();
        innerTripples.addAll(createMethodGuardChecks(innerFrameState, group, guardExpressions, mode));

        List<AssumptionExpression> assumptions = specialization.getAssumptionExpressions();
        if (!assumptions.isEmpty()) {
            for (AssumptionExpression assumption : assumptions) {
                innerTripples.addAll(createAssumptionSlowPathTriples(innerFrameState, group, assumption));
            }
        }

        CodeTree specializeElseBranch = null;
        if (needsDuplicationCheck && useSpecializationClass) {
            DSLExpression limit = optimizeExpression(specialization.getLimitExpression());
            Set<CacheExpression> caches = specialization.getBoundCaches(limit, true);
            innerTripples.addAll(initializeCaches(innerFrameState, innerFrameState.getMode(), group, caches, true, false));
            CodeTree limitExpression = writeExpression(innerFrameState, specialization, limit);
            CodeTreeBuilder limitBuilder = CodeTreeBuilder.createBuilder();
            limitBuilder.string(countName).string(" < ").tree(limitExpression);
            if (specialization.hasUnroll() && !specialization.isUnrolled()) {
                // subtract unrolled count from limit
                limitBuilder.string(" - ").string(String.valueOf(specialization.getUnroll()));
            }
            innerTripples.add(new IfTriple(null, limitBuilder.build(), null));
        } else if (needsDuplicationCheck) {
            innerTripples.add(new IfTriple(null, multiState.createNotContains(innerFrameState, StateQuery.create(SpecializationActive.class, specialization)), null));
        }

        if (innerFrameState.isSpecializationClassInitialized(specialization)) {
            // we need to null an already initialized specialization class if initialized in the
            // else branch of any guard
            specializeElseBranch = builder.create().startStatement().string(createSpecializationLocalName(specialization)).string(" = null").end().build();
        }
        int innerIfCountDiff = innerIfCount.ifCount;
        innerIfCount = innerIfCount.add(IfTriple.materialize(builder, IfTriple.optimize(innerTripples), false));
        innerIfCountDiff = innerIfCount.ifCount - innerIfCountDiff;

        StateTransaction stateTransaction = new StateTransaction();
        builder.tree(createSpecialize(builder, innerFrameState, stateTransaction, group, specialization, false));
        CodeTree updateImplicitCast = createUpdateImplicitCastState(builder, innerFrameState, stateTransaction, specialization);
        if (updateImplicitCast != null) {
            builder.tree(updateImplicitCast);
        }

        for (CacheExpression cache : specialization.getCaches()) {
            if (cache.isEncodedEnum() && cache.getSharedGroup() == null) {
                BitSet bitSet = multiState.findSet(EncodedEnumState.class, cache);
                if (bitSet != null) {
                    builder.tree(bitSet.createLoad(innerFrameState));
                    stateTransaction.markModified(bitSet);
                }
            }
        }

        builder.tree(multiState.createSet(innerFrameState, stateTransaction, StateQuery.create(SpecializationActive.class, specialization), true, false));
        builder.tree(multiState.persistTransaction(innerFrameState, stateTransaction));

        if (types.SlowPathListener != null && ElementUtils.isAssignable(specialization.getNode().getTemplateType().asType(), types.SlowPathListener)) {
            builder.startStatement().startCall("afterSpecialize").end().end();
        }

        if (needsDuplicationCheck) {
            hasFallthrough = true;
            if (useDuplicateFlag) {
                builder.startStatement().string(duplicateFoundName, " = true").end();
            }

            endAndElse(builder, innerIfCountDiff, specializeElseBranch);
            builder.end(innerIfCount.blockCount - innerIfCountDiff);

            /*
             * We keep around always initialized caches in locals explicitly to avoid that weak
             * references get collected between null check and specialization invocation.
             */
            for (CacheExpression cache : specialization.getCaches()) {
                if (!cache.isAlwaysInitialized()) {
                    continue;
                }
                setCacheInitialized(frameState, specialization, cache, true);
            }

            // need to ensure that we update the implicit cast specializations on duplicates
            if (updateImplicitCast != null) {
                builder.startElseBlock();
                stateTransaction = new StateTransaction();
                builder.tree(createUpdateImplicitCastState(builder, frameState, stateTransaction, specialization));
                builder.tree(multiState.createSet(frameState, stateTransaction, StateQuery.create(SpecializationActive.class, specialization), true, false));
                builder.tree(multiState.persistTransaction(innerFrameState, stateTransaction));
                builder.end();
            }

            builder.startIf();
            if (useDuplicateFlag) {
                builder.string(duplicateFoundName);
            } else {
                builder.string(createSpecializationLocalName(specialization), " != null");
            }
            builder.end().startBlock();

            builder.tree(createCallSpecialization(builder, frameState, executeAndSpecializeType, specialization));
            builder.end();
            builder.statement("break");
            builder.end();
        } else {
            builder.tree(createCallSpecialization(builder, innerFrameState, executeAndSpecializeType, specialization));
            builder.end(innerIfCount.blockCount);
            hasFallthrough |= innerIfCount.ifCount > 0;
        }

        if (pushBoundary) {
            builder.end().startFinallyBlock();
            GeneratorUtils.popEncapsulatingNode(builder);
            builder.end();
            builder.end();
        }

        builder.end(outerIfCount.blockCount);
        hasFallthrough |= outerIfCount.ifCount > 0;

        return hasFallthrough;
    }

    static void endAndElse(CodeTreeBuilder b, int endCount, CodeTree elseBranch) {
        for (int i = 0; i < endCount; i++) {
            b.end();
            if (elseBranch != null) {
                b.startElseBlock();
                b.tree(elseBranch);
                b.end();
            }
        }
    }

    private static boolean specializationNeedsInitializedBit(SpecializationData specialization) {
        if (useSpecializationClass(specialization) && specialization.isReachesFallback() && !specialization.getCaches().isEmpty()) {
            for (GuardExpression guard : specialization.getGuards()) {
                if (guardNeedsStateBit(specialization, guard)) {
                    return true;
                }
            }
        }
        return false;
    }

    private List<IfTriple> createFastPathNeverDefaultGuards(FrameState frameState,
                    SpecializationData specialization) {
        List<CacheExpression> caches = specialization.getCaches();
        if (specialization == null || caches.isEmpty()) {
            return Collections.emptyList();
        }

        List<IfTriple> triples = new ArrayList<>();

        if (specializationNeedsInitializedBit(specialization)) {
            StateQuery query = StateQuery.create(SpecializationCachesInitialized.class, specialization);
            SpecializationStateReference ref = createStateReference(frameState, specialization, query);
            triples.add(new IfTriple(null, ref.bitSet.createContains(ref.reference, query), null));
        }

        for (CacheExpression cache : caches) {
            if (cache.isBind()) {
                continue;
            } else if (cache.isAlwaysInitialized()) {
                continue;
            } else if (cache.getInlinedNode() != null) {
                continue;
            } else if (cache.isEagerInitialize()) {
                continue;
            }

            boolean needsNeverDefaultCheck = cache.getSharedGroup() != null || (!useSpecializationClass(specialization));

            /*
             * If a cache is never default or is shared it must not have a default value. We add a
             * guard such that we go to executeAndSpecialize in such a case.
             */
            if (needsNeverDefaultCheck || isCacheNullDueToFallback(specialization, cache)) {
                triples.add(createNeverDefaultGuard(frameState, specialization, cache, " != "));
            }
        }
        return triples;
    }

    private static boolean isCacheNullDueToFallback(SpecializationData specialization, CacheExpression cache) {
        if (!specialization.isReachesFallback()) {
            return false;
        }
        /*
         * Guards that bind caches that reach fallback must never be null, as they can be
         * initialized.
         */
        for (GuardExpression guard : specialization.getGuards()) {
            if (getNullCachesDueToFallback(specialization, guard).contains(cache)) {
                return true;
            }
        }
        return false;
    }

    private static Collection<CacheExpression> getNullCachesDueToFallback(SpecializationData specialization, GuardExpression guard) {
        if (!specialization.isReachesFallback()) {
            return Collections.emptyList();
        }
        Set<CacheExpression> boundCaches = specialization.getBoundCaches(guard.getExpression(), false);
        if (useSpecializationClass(specialization)) {
            // with a specialization class only shared guards may be null.
            Set<CacheExpression> filteredCaches = new LinkedHashSet<>();
            for (CacheExpression cache : boundCaches) {
                if (cache.getSharedGroup() != null) {
                    filteredCaches.add(cache);
                }
            }
            return filteredCaches;
        } else {
            return boundCaches;
        }
    }

    private IfTriple createNeverDefaultGuard(FrameState frameState, SpecializationData specialization,
                    CacheExpression cache, String operator) {

        CodeTreeBuilder prepare = CodeTreeBuilder.createBuilder();
        CodeTreeBuilder condition = CodeTreeBuilder.createBuilder();

        if (cache.isEncodedEnum()) {
            CacheExpression sharedCache = lookupSharedCacheKey(cache);
            condition.startGroup();

            StateQuery query = StateQuery.create(EncodedEnumState.class, sharedCache);
            SpecializationStateReference ref = createStateReference(frameState, specialization, query);
            condition.tree(ref.bitSet.createExtractInteger(ref.reference, query));
            condition.string(" ", operator, " 0");
            condition.end();

        } else {
            LocalVariable wrapper = createCacheClassAccess(frameState, prepare, cache);
            String localName = createCacheLocalName(cache);
            CodeTree tree = createCacheAccess(frameState, specialization, cache, null);
            if (wrapper == null) {
                prepare.declaration(cache.getParameter().getType(), localName, tree);
                condition.string(localName).string(operator).defaultValue(cache.getParameter().getType());
                setCacheInitialized(frameState, specialization, cache, true);
            } else {
                condition.tree(wrapper.createReference()).string(operator, "null");
            }
        }

        return new IfTriple(prepare.build(), condition.build(), null);
    }

    private SpecializationGroup visitSpecializationGroupChildren(final CodeTreeBuilder builder, FrameState frameState, SpecializationGroup prev, SpecializationGroup group, ExecutableTypeData forType,
                    Collection<SpecializationData> allowedSpecializations) {
        SpecializationGroup currentPrev = prev;
        for (SpecializationGroup child : group.getChildren()) {
            if (currentPrev != null && !currentPrev.hasFallthrough()) {
                break;
            }
            builder.tree(visitSpecializationGroup(builder, prev, child, forType, frameState.copy(), allowedSpecializations));
            currentPrev = child;
        }
        return currentPrev;
    }

    private int boundaryIndex = 0;
    private final Set<String> usedBoundaryNames = new HashSet<>();

    private CodeTreeBuilder extractInBoundaryMethod(CodeTreeBuilder builder, FrameState frameState, SpecializationData specialization) {
        CodeTreeBuilder innerBuilder;
        CodeExecutableElement parentMethod = (CodeExecutableElement) builder.findMethod();

        String boundaryMethodName;
        if (generatorMode.equals(GeneratorMode.EXPORTED_MESSAGE)) {
            boundaryMethodName = String.format("%s_%sBoundary", node.getNodeId(), specialization.getId());
        } else {
            boundaryMethodName = String.format("%sBoundary", specialization.getId());
        }
        boundaryMethodName = firstLetterLowerCase(boundaryMethodName);

        if (usedBoundaryNames.contains(boundaryMethodName)) {
            boundaryMethodName = boundaryMethodName + (boundaryIndex++);
        }
        usedBoundaryNames.add(boundaryMethodName);

        String includeFrameParameter = null;
        if (specialization.getFrame() != null) {
            if (ElementUtils.typeEquals(types.MaterializedFrame, specialization.getFrame().getType())) {
                includeFrameParameter = FRAME_VALUE;
            } else {
                includeFrameParameter = FRAME_VALUE + "Materialized";
                CodeTreeBuilder read = builder.create().startCall(FRAME_VALUE, "materialize").end();
                LocalVariable materializedFrame = new LocalVariable(types.MaterializedFrame, FRAME_VALUE, read.build());
                frameState.set(includeFrameParameter, materializedFrame);
            }
        }
        CodeExecutableElement boundaryMethod = new CodeExecutableElement(modifiers(PRIVATE), parentMethod.getReturnType(), boundaryMethodName);
        GeneratorUtils.mergeSuppressWarnings(boundaryMethod, "static-method");
        multiState.addParametersTo(frameState, boundaryMethod);
        frameState.addParametersTo(boundaryMethod, Integer.MAX_VALUE, includeFrameParameter,
                        createSpecializationLocalName(specialization));

        boundaryMethod.getAnnotationMirrors().add(new CodeAnnotationMirror(types.CompilerDirectives_TruffleBoundary));
        boundaryMethod.getThrownTypes().addAll(parentMethod.getThrownTypes());
        innerBuilder = boundaryMethod.createBuilder();
        ((CodeTypeElement) parentMethod.getEnclosingElement()).add(boundaryMethod);
        builder.startReturn().startCall("this", boundaryMethod);
        multiState.addReferencesTo(frameState, builder);
        frameState.addReferencesTo(builder, includeFrameParameter, createSpecializationLocalName(specialization));
        for (CacheExpression cache : specialization.getCaches()) {
            if (cache.isAlwaysInitialized()) {
                continue;
            }
            LocalVariable var = frameState.getCacheInitialized(specialization, cache);
            if (var != null) {
                CodeVariableElement v = var.createParameter();
                v.setName(createCacheLocalName(cache));
                boundaryMethod.addParameter(v);
                builder.tree(var.createReference());
            } else {
                var = frameState.getCacheClassInitialized(cache);
                if (var != null) {
                    boundaryMethod.addParameter(var.createParameter());
                    builder.tree(var.createReference());
                }
            }
        }

        builder.end().end();

        return innerBuilder;
    }

    private List<IfTriple> createAssumptionCheck(FrameState frameState, SpecializationData specialization, NodeExecutionMode mode, boolean testValid) {
        if (specialization == null || specialization.getAssumptionExpressions().isEmpty()) {
            return Collections.emptyList();
        }

        boolean useSpecializationClass = useSpecializationClass(specialization);

        CodeTreeBuilder builder = new CodeTreeBuilder(null);

        List<IfTriple> triples = new ArrayList<>();
        for (AssumptionExpression assumption : specialization.getAssumptionExpressions()) {
            CodeTree assumptionReference;
            CodeTree nullCheckReference;

            boolean needsCaching = assumption.needsCaching();
            if (mode.isUncached() || !needsCaching) {
                assumptionReference = writeExpression(frameState, specialization, assumption.getExpression());

                /*
                 * For the receiver null check we need to get to the root field expression.
                 */
                DSLExpression e = assumption.getExpression();
                while (e instanceof Variable) {
                    Variable v = (Variable) e;
                    if (v.getReceiver() == null) {
                        break;
                    }
                    e = v.getReceiver();
                }
                nullCheckReference = writeExpression(frameState, specialization, e);
                if (!useSpecializationClass(specialization)) {
                    assumptionReference = createInlinedAccess(frameState, specialization, assumptionReference, null);
                    nullCheckReference = createInlinedAccess(frameState, specialization, nullCheckReference, null);
                }
            } else {
                assumptionReference = createAssumptionReference(frameState, specialization, assumption);
                nullCheckReference = assumptionReference;
            }

            if (testValid) {
                if (!builder.isEmpty()) {
                    builder.string(" && ");
                }
                if (mode.isGuardFallback()) {
                    builder.string("(");
                    if (useSpecializationClass) {
                        builder.tree(createGetSpecializationClass(frameState, specialization, true));
                        builder.string(" == null || ");
                    }

                    builder.tree(nullCheckReference);
                    builder.string(" == null || ");

                    builder.tree(createAssumptionGuard(assumptionReference));
                    builder.string(")");
                } else {
                    builder.tree(createAssumptionGuard(assumptionReference));
                }
            } else {
                if (!builder.isEmpty()) {
                    builder.string(" || ");
                }
                builder.string("!");
                builder.tree(createAssumptionGuard(assumptionReference));
            }

        }
        triples.add(new IfTriple(null, builder.build(), null));
        return triples;
    }

    private CodeTree writeExpression(FrameState frameState, SpecializationData specialization, DSLExpression expression) throws AssertionError {
        expression.accept(new AbstractDSLExpressionVisitor() {
            @Override
            public void visitCall(Call binary) {
                frameState.addThrownExceptions(binary.getResolvedMethod());
                if (ElementUtils.isDeprecated(binary.getResolvedMethod())) {
                    GeneratorUtils.mergeSuppressWarnings(frameState.method, "deprecation");
                }
            }

        });

        return DSLExpressionGenerator.write(optimizeExpression(expression), null,
                        castBoundTypes(bindExpressionValues(frameState, expression, specialization)));
    }

    private List<IfTriple> createAssumptionSlowPathTriples(FrameState frameState, SpecializationGroup group, AssumptionExpression assumption) throws AssertionError {
        List<IfTriple> triples = new ArrayList<>();
        LocalVariable var = frameState.get(assumption.getId());
        CodeTree declaration = null;
        if (var == null) {
            triples.addAll(initializeCaches(frameState, frameState.getMode(), group, group.getSpecialization().getBoundCaches(assumption.getExpression(), true), true, false));
            CodeTree assumptionExpressions = writeExpression(frameState, group.getSpecialization(), assumption.getExpression());
            String name = createAssumptionFieldName(group.getSpecialization(), assumption);
            var = new LocalVariable(assumption.getExpression().getResolvedType(), name.substring(0, name.length() - 1), null);
            frameState.set(assumption.getId(), var);
            declaration = var.createDeclaration(assumptionExpressions);
        }
        triples.add(new IfTriple(declaration, createAssumptionGuard(var.createReference()), null));
        return triples;
    }

    private CodeTree createDuplicationCheck(CodeTreeBuilder parent, FrameState frameState, SpecializationGroup group, List<GuardExpression> guardExpressions,
                    boolean useDuplicate, String countName, String duplicateFoundName, String specializationLocalName) {
        SpecializationData specialization = group.getSpecialization();

        CodeTreeBuilder builder = parent.create();
        boolean multipleInstances = specialization.hasMultipleInstances();
        boolean useSpecializationClass = useSpecializationClass(specialization);

        if (useSpecializationClass) {
            builder.declaration("int", countName, CodeTreeBuilder.singleString("0"));
        }

        if (useSpecializationClass) {
            builder.tree(loadSpecializationClass(frameState, specialization, true));
            builder.declaration(createSpecializationClassReferenceType(specialization),
                            createSpecializationLocalOriginalName(specialization),
                            createGetSpecializationClass(frameState, specialization, true));
        }

        if (useDuplicate) {
            builder.declaration("boolean", duplicateFoundName, CodeTreeBuilder.singleString("false"));
        }

        for (CacheExpression cache : specialization.getCaches()) {
            createCacheClassAccess(frameState, builder, cache);
        }

        FrameState innerFrameState = frameState.copy();

        List<IfTriple> duplicationTriples = new ArrayList<>();
        if (useSpecializationClass) {
            builder.startWhile().string(specializationLocalName, " != null").end().startBlock();
        } else {
            duplicationTriples.add(new IfTriple(null, createSpecializationActiveCheck(innerFrameState, Arrays.asList(specialization)), null));
        }

        duplicationTriples.addAll(createFastPathNeverDefaultGuards(innerFrameState, group.getSpecialization()));
        duplicationTriples.addAll(createMethodGuardChecks(innerFrameState, group, guardExpressions, NodeExecutionMode.FAST_PATH));
        duplicationTriples.addAll(createAssumptionCheck(innerFrameState, specialization, NodeExecutionMode.SLOW_PATH, true));
        BlockState duplicationIfCount = IfTriple.materialize(builder, IfTriple.optimize(duplicationTriples), false);

        if (useDuplicate) {
            builder.startStatement().string(duplicateFoundName, " = true").end();
        }

        List<CacheExpression> cachesToInitialize = new ArrayList<>();
        for (CacheExpression cache : specialization.getCaches()) {
            if (!cache.isAlwaysInitialized()) {
                continue;
            }
            if (isCacheInitialized(innerFrameState, specialization, cache)) {
                continue;
            }

            cachesToInitialize.add(cache);
        }
        if (!cachesToInitialize.isEmpty()) {
            List<IfTriple> triples = initializeCaches(innerFrameState, NodeExecutionMode.FAST_PATH, group,
                            cachesToInitialize, true, false);

            IfTriple.materialize(builder, IfTriple.optimize(triples), true);
        }

        if (useSpecializationClass) {
            builder.statement("break");
        }

        builder.end(duplicationIfCount.blockCount);

        if (useSpecializationClass) {
            if (multipleInstances) {
                builder.statement(countName + "++");
                builder.startStatement().string(specializationLocalName, " = ", specializationLocalName, ".next_").end();
            } else {

                if (specializationNeedsInitializedBit(specialization)) {
                    StateQuery initializedQuery = StateQuery.create(SpecializationCachesInitialized.class, specialization);
                    SpecializationStateReference ref = createStateReference(frameState, specialization, initializedQuery);
                    builder.startIf().tree(ref.bitSet.createContains(ref.reference, initializedQuery)).end().startBlock();
                    builder.statement(countName + "++");
                    builder.end();
                } else {
                    builder.statement(countName + "++");
                }
                builder.statement(specializationLocalName, " = null");
                builder.statement("break");
            }
            builder.end();
        }

        builder.end();
        return builder.build();
    }

    private CodeTree createSpecialize(CodeTreeBuilder parent, FrameState frameState, StateTransaction transaction, SpecializationGroup group, SpecializationData specialization,
                    boolean aotSpecialize) {
        CodeTreeBuilder builder = parent.create();

        List<IfTriple> triples = new ArrayList<>();

        triples.add(new IfTriple(initializeSpecializationClass(frameState, specialization, aotSpecialize), null, null));
        triples.addAll(initializeCaches(frameState, frameState.getMode(), group,
                        specialization.getCaches(), false, true));
        triples.addAll(persistAssumptions(frameState, specialization));

        if (aotSpecialize) {
            for (CacheExpression cache : specialization.getCaches()) {
                if (cache.isAlwaysInitialized()) {
                    continue;
                }
                if (types.Profile != null &&
                                (ElementUtils.isAssignable(cache.getParameter().getType(), types.Profile) || ElementUtils.isAssignable(cache.getParameter().getType(), types.InlinedProfile))) {
                    CodeTreeBuilder b = builder.create();
                    b.startStatement();
                    b.tree(createCacheAccess(frameState, specialization, cache, null));
                    b.startCall(".disable");
                    if (cache.getInlinedNode() != null) {
                        b.tree(createNodeAccess(frameState, specialization));
                    }
                    b.end();
                    b.end();
                    triples.add(new IfTriple(null, null, b.build()));
                }

            }
        }

        if (specializationNeedsInitializedBit(specialization)) {
            StateQuery query = StateQuery.create(SpecializationCachesInitialized.class, specialization);
            SpecializationStateReference stateRef = createStateReference(frameState, specialization, query);
            CodeTreeBuilder b = CodeTreeBuilder.createBuilder();
            b.startStatement();
            b.tree(stateRef.reference).string(" = ");
            b.tree(stateRef.bitSet.createSetExpression(stateRef.reference, query, true));
            b.end();
            triples.add(new IfTriple(null, null, b.build()));
        }

        triples.addAll(persistSpecializationClass(frameState, specialization, aotSpecialize));
        builder.end(IfTriple.materialize(builder, triples, true).blockCount);

        List<SpecializationData> excludesSpecializations = new ArrayList<>();
        for (SpecializationData otherSpeciailzation : node.getReachableSpecializations()) {
            if (otherSpeciailzation == specialization) {
                continue;
            }
            if (otherSpeciailzation.getReplacedBy().contains(specialization)) {
                excludesSpecializations.add(otherSpeciailzation);
            }
        }

        if (!excludesSpecializations.isEmpty()) {
            Set<String> clearedGroups = new HashSet<>();

            for (SpecializationData excludes : excludesSpecializations) {
                if (useSpecializationClass(excludes)) {
                    builder.startStatement();
                    builder.tree(createSpecializationFieldAccess(frameState, excludes, true, true, null, CodeTreeBuilder.singleString("null")));
                    builder.end();
                } else {
                    for (CacheExpression cache : excludes.getCaches()) {
                        if (cache.isEncodedEnum()) {
                            // encoded enums do not need to be cleared
                            continue;
                        } else if (cache.getInlinedNode() != null) {
                            // inlined nodes do not need to be clared
                            continue;
                        } else if (cache.isAlwaysInitialized()) {
                            continue;
                        } else if (cache.isMergedLibrary()) {
                            continue;
                        } else if (ElementUtils.isPrimitive(cache.getParameter().getType())) {
                            // no need to clear primitives
                            continue;
                        }
                        String sharedGroup = cache.getSharedGroup();
                        if (sharedGroup != null) {
                            if (clearedGroups.contains(sharedGroup)) {
                                continue;
                            }
                            clearedGroups.add(sharedGroup);
                            if (!isSharedExclusivelyIn(sharedGroup, excludesSpecializations)) {
                                // do not clear a cache if other specializations use it.
                                continue;
                            }
                        }
                        builder.startStatement();
                        builder.tree(createSpecializationFieldAccess(frameState, excludes, true, true, createFieldName(excludes, cache), CodeTreeBuilder.singleString("null")));
                        builder.end();
                    }
                }
            }
            builder.tree((multiState.createSet(frameState, transaction, StateQuery.create(SpecializationActive.class, excludesSpecializations), false, false)));
        }

        return builder.build();
    }

    private boolean isSharedExclusivelyIn(String sharedKey, List<SpecializationData> specializations) {
        Set<SpecializationData> specializationSet = new HashSet<>(specializations);
        for (NodeData n : sharingNodes) {
            for (SpecializationData otherSpecialization : n.getReachableSpecializations()) {
                if (specializationSet.contains(otherSpecialization)) {
                    // only interested in other specializations
                    continue;
                }
                for (CacheExpression cache : otherSpecialization.getCaches()) {
                    if (cache.getSharedGroup() != null && cache.getSharedGroup().equals(sharedKey)) {
                        return false;
                    }
                }
            }
        }
        return true;
    }

    private List<IfTriple> persistAssumptions(FrameState frameState, SpecializationData specialization) {
        List<IfTriple> triples = new ArrayList<>();
        for (AssumptionExpression assumption : specialization.getAssumptionExpressions()) {
            if (!assumption.needsCaching()) {
                continue;
            }
            LocalVariable var = frameState.get(assumption.getId());
            String name = createAssumptionFieldName(specialization, assumption);
            CodeTreeBuilder builder = new CodeTreeBuilder(null);
            builder.startStatement();
            builder.tree(createSpecializationFieldAccess(frameState, specialization, true, true, name, var.createReference()));
            builder.end();
            triples.add(new IfTriple(builder.build(), null, null));
        }
        return triples;
    }

    private CodeTree loadSpecializationClass(FrameState frameState, SpecializationData specialization, boolean useUpdater) {
        if (!useSpecializationClass(specialization)) {
            throw new AssertionError("Not using specialization class.");
        }

        String localName = createSpecializationLocalName(specialization);
        String typeName = createSpecializationTypeName(specialization);
        LocalVariable var = frameState.get(localName);
        CodeTreeBuilder builder = new CodeTreeBuilder(null);
        builder.startStatement();
        if (var == null) {
            builder.string(typeName);
            builder.string(" ");
        }

        builder.string(localName);
        builder.string(" = ");
        if (useUpdater) {
            if (frameState.isInlinedNode()) {
                builder.string("this.", createSpecializationFieldName(specialization)).startCall(".getVolatile");
                builder.tree(frameState.getValue(INLINED_NODE_INDEX).createReference());
                builder.end();
            } else {
                builder.string(createSpecializationClassUpdaterName(specialization)).string(".getVolatile(this)");
            }
        } else {
            builder.tree(createSpecializationFieldAccess(frameState, specialization, true, true, null, null));
        }
        builder.end();
        if (var == null) {
            frameState.set(localName, new LocalVariable(createSpecializationClassReferenceType(specialization), localName, null));
        }
        return builder.build();
    }

    private Collection<IfTriple> persistSpecializationClass(FrameState frameState, SpecializationData specialization, boolean aotSpecialize) {
        if (!useSpecializationClass(specialization)) {
            return Collections.emptyList();
        }
        String localName = createSpecializationLocalName(specialization);
        LocalVariable var = frameState.get(localName);
        if (var == null) {
            // no specialization class initialized
            return Collections.emptyList();
        }

        String persistFrameState = createSpecializationClassPersisted(specialization);
        if (frameState.getBoolean(persistFrameState, false)) {
            // no specialization class initialized
            return Collections.emptyList();
        } else {
            frameState.setBoolean(persistFrameState, true);
        }

        CodeTree ref = var.createReference();
        CodeTreeBuilder builder = new CodeTreeBuilder(null);

        if (!aotSpecialize && needsDuplicationCheck(specialization)) {
            /*
             * No storeStore fence in this branch as we always use compareAndSet which has implicit
             * storeStoreFence semantics.
             */
            builder.startIf();
            if (frameState.isInlinedNode()) {
                String fieldName = createSpecializationFieldName(specialization);
                builder.string("!this.", fieldName);
                builder.startCall(".compareAndSet");
                builder.tree(frameState.getValue(INLINED_NODE_INDEX).createReference());
                builder.string(createSpecializationLocalOriginalName(specialization));
                builder.tree(ref);
                builder.end();
            } else {
                builder.string("!").string(createSpecializationClassUpdaterName(specialization)).startCall(".compareAndSet");
                builder.string("this");
                builder.string(createSpecializationLocalOriginalName(specialization));
                builder.tree(ref);
                builder.end();
            }
            builder.end().startBlock();
            builder.statement("continue");
            builder.end();
        } else {
            // We need to insert memory fence if there are cached values and those are stored in a
            // linked list. Another thread may be traversing the linked list while we are updating
            // it here: we must ensure that the item that is being appended to the list is fully
            // initialized.
            builder.startStatement();
            builder.startStaticCall(context.getType(VarHandle.class), "storeStoreFence").end();
            builder.end();

            builder.startStatement();
            builder.tree(createSpecializationFieldAccess(frameState, specialization, true, true, null, ref));
            builder.end();
        }

        return Arrays.asList(new IfTriple(builder.build(), null, null));
    }

    private static String createSpecializationClassPersisted(SpecializationData specialization) {
        return createSpecializationLocalName(specialization) + "$persisted";
    }

    private CodeTree initializeSpecializationClass(FrameState frameState, SpecializationData specialization, boolean aotInitialize) {
        boolean useSpecializationClass = useSpecializationClass(specialization);
        if (useSpecializationClass) {
            String localName = createSpecializationLocalName(specialization);
            String typeName = createSpecializationTypeName(specialization);
            // we cannot use local name, because its used track reads not init writes
            if (!frameState.isSpecializationClassInitialized(specialization)) {

                if (frameState.getMode().isFastPath()) {
                    throw new AssertionError("Must never initialize the specialization cache on the fast-path.");
                }

                TypeMirror type = createSpecializationClassReferenceType(specialization);

                CodeTreeBuilder initBuilder = new CodeTreeBuilder(null);
                boolean isNode = specializationClassIsNode(specialization);
                if (isNode) {
                    if (frameState.isInlinedNode()) {
                        initBuilder.startCall(frameState.getValue(INLINED_NODE_INDEX).createReference(), "insert");
                    } else {
                        initBuilder.startCall("this.insert");
                    }
                }
                initBuilder.startNew(typeName);
                if (specialization.hasMultipleInstances()) {
                    if (aotInitialize) {
                        initBuilder.tree(createSpecializationFieldAccess(frameState, specialization, true, false, null, null));
                    } else {
                        initBuilder.string(createSpecializationLocalOriginalName(specialization));
                    }
                }
                initBuilder.end(); // new
                if (isNode) {
                    initBuilder.end();
                }

                CodeTree init = initBuilder.build();

                CodeTreeBuilder builder = new CodeTreeBuilder(null);
                builder.startStatement();
                if (frameState.get(localName) == null) {
                    // not yet declared
                    builder.string(typeName);
                    builder.string(" ");
                }
                builder.string(localName);
                builder.string(" = ");
                builder.tree(init);
                builder.end();
                frameState.setSpecializationClassInitialized(specialization, true);
                frameState.set(localName, new LocalVariable(type, localName, CodeTreeBuilder.singleString(localName)));

                return builder.build();
            }
        }
        return null;
    }

    private CodeTree createUpdateImplicitCastState(CodeTreeBuilder parent, FrameState frameState, StateTransaction transaction, SpecializationData specialization) {
        CodeTreeBuilder builder = null;
        int signatureIndex = 0;
        for (Parameter p : specialization.getSignatureParameters()) {
            TypeMirror targetType = p.getType();
            TypeMirror polymorphicType = node.getPolymorphicExecutable().getParameterTypeOrDie(p.getSpecification().getExecution());
            if (typeSystem.hasImplicitSourceTypes(targetType) && needsCastTo(polymorphicType, targetType)) {
                String implicitFieldName = createImplicitTypeStateLocalName(p);
                if (builder == null) {
                    builder = parent.create();
                }
                StateQuery implicitCastState = StateQuery.create(ImplicitCastState.class, new TypeGuard(typeSystem, p.getType(), signatureIndex));
                builder.startStatement();
                builder.tree(multiState.createSetInteger(frameState, transaction, implicitCastState, CodeTreeBuilder.singleString(implicitFieldName)));
                builder.end();
            }
            signatureIndex++;
        }
        return builder == null ? null : builder.build();
    }

    private CodeTree createAssumptionGuard(CodeTree assumptionValue) {
        return CodeTreeBuilder.createBuilder().startStaticCall(types.Assumption, "isValidAssumption").tree(assumptionValue).end().build();
    }

    private static CodeTree combineTrees(String sep, CodeTree... trees) {
        CodeTreeBuilder builder = CodeTreeBuilder.createBuilder();
        String s = "";
        for (CodeTree tree : trees) {
            if (tree != null && !tree.isEmpty()) {
                if (sep != null) {
                    builder.string(s);
                }
                builder.tree(tree);
                s = sep;
            }
        }
        return builder.build();
    }

    private static CodeTree createTryExecuteChild(LocalVariable value, CodeTree executeChild, boolean needDeclaration, boolean hasTry) {
        CodeTreeBuilder builder = CodeTreeBuilder.createBuilder();
        boolean hasDeclaration = false;
        if ((hasTry || !executeChild.isSingleLine()) && needDeclaration) {
            builder.tree(value.createDeclaration(null));
            hasDeclaration = true;
        }

        if (hasTry) {
            builder.startTryBlock();
        } else {
            builder.startGroup();
        }

        if (executeChild.isSingleLine()) {
            builder.startStatement();
            if (hasDeclaration || !needDeclaration) {
                builder.tree(executeChild);
            } else {
                builder.type(value.getTypeMirror()).string(" ").tree(executeChild);
            }
            builder.end();
        } else {
            builder.tree(executeChild);
        }

        builder.end();

        return builder.build();
    }

    private ExecutableTypeData resolveTargetExecutable(NodeExecutionData execution, TypeMirror target) {
        NodeChildData child = execution.getChild();
        if (child == null) {
            return null;
        }
        ExecutableTypeData targetExecutable = child.findExecutableType(target);
        if (targetExecutable == null) {
            targetExecutable = child.findAnyGenericExecutableType(context);
        }
        return targetExecutable;
    }

    private CodeTree createCatchRewriteException(CodeTreeBuilder parent, SpecializationData specialization, ExecutableTypeData forType, FrameState frameState, CodeTree execution) {
        if (specialization.getExceptions().isEmpty()) {
            return execution;
        }
        CodeTreeBuilder builder = parent.create();
        builder.startTryBlock();
        builder.tree(execution);
        TypeMirror[] exceptionTypes = new TypeMirror[specialization.getExceptions().size()];
        for (int i = 0; i < exceptionTypes.length; i++) {
            TypeMirror type = specialization.getExceptions().get(i).getJavaClass();
            exceptionTypes[i] = type;
        }
        builder.end().startCatchBlock(exceptionTypes, "ex");
        builder.tree(plugs.createTransferToInterpreterAndInvalidate());
        builder.tree(createExcludeThis(builder, frameState, forType, specialization));

        builder.end();
        return builder.build();
    }

    private final Map<SpecializationData, CodeExecutableElement> removeThisMethods = new LinkedHashMap<>();

    @SuppressWarnings("unchecked")
    private CodeTree createExcludeThis(CodeTreeBuilder parent, FrameState frameState, ExecutableTypeData forType, SpecializationData specialization) {
        CodeTreeBuilder builder = parent.create();

        List<SpecializationData> specializations = new ArrayList<>();
        specializations.add(specialization);
        if (specialization.getUncachedSpecialization() != null) {
            specializations.add(specialization.getUncachedSpecialization());
        }

        FrameState innerFrameState = frameState.copy();

        StateQuery excludedQuery = StateQuery.create(SpecializationExcluded.class, specializations);
        StateQuery activeQuery = StateQuery.create(SpecializationActive.class, specializations);

        builder.tree(this.multiState.createForceLoad(innerFrameState, activeQuery, excludedQuery));
        StateTransaction transaction = new StateTransaction();
        builder.tree(this.multiState.createSet(innerFrameState, transaction, activeQuery, false, false));
        builder.tree(this.multiState.createSet(innerFrameState, transaction, excludedQuery, true, false));
        builder.tree(this.multiState.persistTransaction(innerFrameState, transaction));

        for (SpecializationData removeSpecialization : specializations) {
            if (useSpecializationClass(removeSpecialization)) {
                builder.startStatement();
                builder.tree(createSpecializationFieldAccess(innerFrameState, specialization, true, false, null, CodeTreeBuilder.singleString("null")));
                builder.end();
            }
        }

        boolean hasUnexpectedResultRewrite = specialization.hasUnexpectedResultRewrite();
        boolean hasReexecutingRewrite = !hasUnexpectedResultRewrite || specialization.getExceptions().size() > 1;

        if (hasReexecutingRewrite) {
            if (hasUnexpectedResultRewrite) {
                builder.startIf().string("ex").instanceOf(types.UnexpectedResultException).end().startBlock();
                builder.tree(createReturnUnexpectedResult(forType, true));
                builder.end().startElseBlock();
                builder.tree(createCallExecuteAndSpecialize(forType, frameState));
                builder.end();
            } else {
                builder.tree(createCallExecuteAndSpecialize(forType, frameState));
            }
        } else {
            assert hasUnexpectedResultRewrite;
            builder.tree(createReturnUnexpectedResult(forType, false));
        }

        builder.end();
        return builder.build();
    }

    private CodeTree createRemoveThis(CodeTreeBuilder parent, FrameState outerFrameState, ExecutableTypeData forType, SpecializationData specialization) {
        CodeExecutableElement method = removeThisMethods.get(specialization);
        String specializationLocalName = createSpecializationLocalName(specialization);
        FrameState frameState = outerFrameState.copy();
        multiState.clearLoaded(frameState);

        TypeMirror specializationType = createSpecializationClassReferenceType(specialization);
        boolean useSpecializationClass = useSpecializationClass(specialization);
        boolean inline = frameState.isInlinedNode();
        if (method == null) {
            method = new CodeExecutableElement(context.getType(void.class), "remove" + specialization.getId() + "_");
            if (inline) {
                method.addParameter(frameState.getValue(INLINED_NODE_INDEX).createParameter());
            }
            if (useSpecializationClass) {
                method.addParameter(new CodeVariableElement(specializationType, specializationLocalName));
            }

            CodeTreeBuilder builder = method.createBuilder();
            if (!useSpecializationClass || !specialization.hasMultipleInstances()) {
                // single instance remove
                builder.tree((multiState.createSet(frameState, null, StateQuery.create(SpecializationActive.class, specialization), false, true)));
                if (useSpecializationClass) {
                    builder.startStatement();
                    builder.tree(createSpecializationFieldAccess(frameState, specialization, true, true, null, CodeTreeBuilder.singleString("null")));
                    builder.end();
                }
            } else {
                // multi instance remove
                builder.startWhile().string("true").end().startBlock();
                String typeName = createSpecializationTypeName(specialization);
                boolean specializedIsNode = specializationClassIsNode(specialization);
                builder.declaration(typeName, "cur", createSpecializationFieldAccess(frameState, specialization, true, false, null, null));
                builder.declaration(typeName, "original", "cur");
                builder.declaration(typeName, "update", "null");

                builder.startWhile().string("cur != null").end().startBlock();

                builder.startIf().string("cur == ").string(specializationLocalName).end().startBlock();

                builder.startIf().string("cur == original").end().startBlock();
                builder.statement("update = cur.next_");
                builder.end().startElseBlock();
                builder.statement("update = original.remove(", specializationLocalName, ")");
                builder.end();
                builder.statement("break");
                builder.end(); // if cur == s0_
                builder.statement("cur = cur.next_");
                builder.end(); // while block

                builder.startIf();
                builder.string("cur != null && ");

                if (frameState.isInlinedNode()) {
                    String fieldName = createSpecializationFieldName(specialization);
                    builder.string("!this.", fieldName);
                    builder.startCall(".compareAndSet");
                    builder.tree(frameState.getValue(INLINED_NODE_INDEX).createReference());
                } else {
                    builder.string("!").string(createSpecializationClassUpdaterName(specialization)).startCall(".compareAndSet");
                    builder.string("this");
                }

                builder.string("original");
                builder.string("update");
                builder.end();
                builder.end().startBlock();
                builder.statement("continue");
                builder.end();
                builder.statement("break");
                builder.end();
                builder.end();

                if (specializedIsNode) {
                    builder.statement("this.adoptChildren()");
                }

            }
            removeThisMethods.put(specialization, method);
        }
        CodeTreeBuilder builder = parent.create();
        builder.startStatement().startCall(method.getSimpleName().toString());
        if (inline) {
            builder.tree(frameState.getValue(INLINED_NODE_INDEX).createReference());
        }
        if (useSpecializationClass) {
            builder.string(specializationLocalName);
        }

        builder.end().end();
        builder.tree(createCallExecuteAndSpecialize(forType, frameState));
        return builder.build();
    }

    private CodeTree createCallExecute(ExecutableTypeData forType, ExecutableTypeData targetType, FrameState frameState) {
        TypeMirror returnType = targetType.getReturnType();

        List<CodeTree> bindings = new ArrayList<>();

        List<TypeMirror> sourceTypes = forType.getSignatureParameters();
        List<TypeMirror> targetTypes = targetType.getSignatureParameters();
        if (sourceTypes.size() != targetTypes.size()) {
            throw new IllegalArgumentException();
        }

        if (targetType.getFrameParameter() != null) {
            LocalVariable parameterLocal = frameState.get(FRAME_VALUE);
            TypeMirror parameterTargetType = targetType.getFrameParameter();
            if (parameterLocal == null) {
                bindings.add(CodeTreeBuilder.createBuilder().defaultValue(parameterTargetType).build());
            } else {
                bindings.add(parameterLocal.createReference());
            }
        }

        for (int i = 0; i < sourceTypes.size(); i++) {
            LocalVariable parameterLocal = frameState.getValue(i);
            TypeMirror parameterTargetType = targetTypes.get(i);
            if (parameterLocal == null) {
                bindings.add(CodeTreeBuilder.createBuilder().defaultValue(parameterTargetType).build());
            } else {
                bindings.add(parameterLocal.createReference());
            }
        }

        CodeTreeBuilder callBuilder = CodeTreeBuilder.createBuilder();
        callBuilder.startCall("this", targetType.getMethod());
        callBuilder.trees(bindings.toArray(new CodeTree[0]));
        callBuilder.variables(plugs.additionalArguments());
        callBuilder.end();

        CodeTreeBuilder builder = CodeTreeBuilder.createBuilder();
        builder = builder.create();
        if (isVoid(forType.getReturnType())) {
            builder.statement(callBuilder.build());
            builder.returnStatement();
        } else {
            builder.startReturn();
            builder.tree(expectOrCast(returnType, forType, callBuilder.build()));
            builder.end();
        }
        return builder.build();
    }

    private CodeTree createCallExecuteAndSpecialize(ExecutableTypeData forType, FrameState frameState) {
        TypeMirror returnType = node.getPolymorphicExecutable().getReturnType();
        String frame = null;
        if (needsFrameToExecute(node.getReachableSpecializations())) {
            frame = FRAME_VALUE;
        }

        CodeTreeBuilder builder = CodeTreeBuilder.createBuilder();
        builder.startCall(createExecuteAndSpecializeName());
        frameState.addReferencesTo(builder, frame);
        builder.end();
        CodeTree call = builder.build();

        builder = builder.create();
        if (isVoid(forType.getReturnType())) {
            builder.statement(call);
            builder.returnStatement();
        } else {
            builder.startReturn();
            builder.tree(expectOrCast(returnType, forType, call));
            builder.end();
        }
        return builder.build();
    }

    private CodeTree createReturnUnexpectedResult(ExecutableTypeData forType, boolean needsCast) {
        TypeMirror returnType = context.getType(Object.class);

        CodeTreeBuilder builder = CodeTreeBuilder.createBuilder();
        builder.startCall(needsCast ? "((UnexpectedResultException) ex)" : "ex", "getResult").end();
        CodeTree call = builder.build();

        builder = builder.create();
        if (isVoid(forType.getReturnType())) {
            builder.statement(call);
            builder.returnStatement();
        } else {
            builder.startReturn();
            builder.tree(expectOrCast(returnType, forType, call));
            builder.end();
        }
        return builder.build();
    }

    private List<IfTriple> createMethodGuardChecks(FrameState frameState, SpecializationGroup group, Collection<GuardExpression> guardExpressions, NodeExecutionMode mode) {
        List<IfTriple> triples = new ArrayList<>();
        SpecializationData specialization = group.getSpecialization();
        for (GuardExpression guard : guardExpressions) {
            switch (mode) {
                case SLOW_PATH:
                    triples.addAll(initializeCachesForSlowPathGuard(frameState, mode, group, guard));
                    break;
                case FAST_PATH:
                    triples.addAll(initializeCaches(frameState, mode, group, specialization.getBoundCaches(guard.getExpression(), true), true, false));
                    break;
                case FALLBACK_GUARD:
                    triples.addAll(initializeCasts(frameState, group, guard.getExpression(), mode));
                    break;
                case UNCACHED:
                    // nothing to do
                    break;
                default:
                    throw new AssertionError("unhandled mode");
            }

            triples.add(createMethodGuardCheck(frameState, specialization, guard, mode));
        }
        return triples;
    }

    private List<IfTriple> initializeCachesForSlowPathGuard(FrameState frameState,
                    NodeExecutionMode mode, SpecializationGroup group, GuardExpression guard) {
        SpecializationData specialization = group.getSpecialization();
        boolean guardStateBit = guardNeedsStateBit(specialization, guard);
        if (!guardStateBit && guard.isConstantTrueInSlowPath(mode.isUncached())) {
            return Collections.emptyList();
        }

        CodeTreeBuilder builder = new CodeTreeBuilder(null);
        StateQuery query = StateQuery.create(GuardActive.class, guard);
        SpecializationStateReference stateRef = null;
        if (guardStateBit) {
            if (specialization == null) {
                throw new AssertionError();
            }
            builder.tree(initializeSpecializationClass(frameState, group.getSpecialization(), false));
            stateRef = createStateReference(frameState, specialization, query);
        }

        Set<CacheExpression> boundCaches = group.getSpecialization().getBoundCaches(guard.getExpression(), true);

        List<IfTriple> triples = new ArrayList<>();

        /*
         * Initialize but not yet persist caches.
         */
        triples.addAll(initializeCaches(frameState, mode, group, boundCaches, true, false));
        triples.addAll(initializeCasts(frameState, group, guard.getExpression(), mode));
        IfTriple.materialize(builder, triples, true);

        FrameState innerFrameState = frameState;

        if (guardStateBit) {
            List<IfTriple> innerTriples = new ArrayList<>();
            innerFrameState = frameState.copy();

            builder.startIf().tree(stateRef.bitSet.createNotContains(stateRef.reference, StateQuery.create(GuardActive.class, guard))).end().startBlock();

            /*
             * Persist caches now, Only if the guard bit has not yet been set.
             */
            triples = new ArrayList<>();
            triples.addAll(initializeCaches(innerFrameState, mode, group, boundCaches, false, true));
            triples.addAll(initializeCasts(innerFrameState, group, guard.getExpression(), mode));
            IfTriple.materialize(builder, triples, true);

            builder.startStatement();
            builder.tree(stateRef.reference).string(" = ");
            builder.tree(stateRef.bitSet.createSetExpression(stateRef.reference, query, true));
            builder.end();

            innerTriples.addAll(persistSpecializationClass(innerFrameState, group.getSpecialization(), false));

            if (useSpecializationClass(specialization)) {
                CodeTreeBuilder b;
                if (needsDuplicationCheck(specialization)) {
                    b = builder.create();
                    b.startStatement();
                    b.string(createSpecializationLocalOriginalName(specialization));
                    b.string(" = ");
                    b.tree(createGetSpecializationClass(frameState, specialization, true));
                    b.end();
                    innerTriples.add(new IfTriple(null, null, b.build()));
                }

                b = builder.create();
                b.startStatement();
                String localName = createSpecializationLocalName(specialization);
                b.string(localName).string(" = ");
                boolean isNode = specializationClassIsNode(specialization);
                if (isNode) {
                    if (frameState.isInlinedNode()) {
                        b.startCall(frameState.getValue(INLINED_NODE_INDEX).createReference(), "insert");
                    } else {
                        b.startCall("this.insert");
                    }
                }
                if (!specializationClassNeedsCopyConstructor(specialization)) {
                    throw new AssertionError("Inconsistent copy constructor condition.");
                }
                b.startNew(createSpecializationClassReferenceType(specialization));
                b.string(localName);
                b.end();
                if (isNode) {
                    b.end();
                }
                b.end();

                innerTriples.add(new IfTriple(null, null, b.build()));
            }

            IfTriple.materialize(builder, innerTriples, true);

            builder.end();
        }

        return Arrays.asList(new IfTriple(builder.build(), null, null));
    }

    private static boolean specializationClassNeedsCopyConstructor(SpecializationData specialization) {
        if (!useSpecializationClass(specialization)) {
            return false;
        }

        if (!specialization.isReachesFallback()) {
            return false;
        }

        for (GuardExpression guard : specialization.getGuards()) {
            boolean guardStateBit = guardNeedsStateBit(specialization, guard);
            if (guardStateBit) {
                return true;
            }
        }

        return false;
    }

    private List<IfTriple> initializeCaches(FrameState frameState, NodeExecutionMode mode, SpecializationGroup group, Collection<CacheExpression> caches, boolean store, boolean forcePersist) {
        if (group.getSpecialization() == null || caches.isEmpty()) {
            return Collections.emptyList();
        }
        List<IfTriple> triples = new ArrayList<>();
        for (CacheExpression cache : caches) {
            if (cache.isEagerInitialize()) {
                triples.addAll(createLoadCacheClass(frameState, cache));
                continue;
            } else if (mode.isFastPath() && !cache.isAlwaysInitialized()) {
                triples.addAll(createLoadCacheClass(frameState, cache));
                continue;
            } else if (mode.isUncached() && cache.isWeakReference()) {
                continue;
            }
            boolean useStore = store;
            if (cache.isAlwaysInitialized() || sharedCaches.containsKey(cache)) {
                useStore = true;
            }
            triples.addAll(initializeCasts(frameState, group, cache.getDefaultExpression(), mode));
            triples.addAll(persistAndInitializeCache(frameState, mode, group.getSpecialization(), cache, useStore, forcePersist));
        }
        return triples;
    }

    private List<IfTriple> createLoadCacheClass(FrameState frameState, CacheExpression cache) {
        CodeTreeBuilder b = CodeTreeBuilder.createBuilder();
        createCacheClassAccess(frameState, b, cache);
        if (!b.isEmpty()) {
            return Arrays.asList(new IfTriple(b.build(), null, null));
        }
        return Collections.emptyList();
    }

    private Collection<IfTriple> persistAndInitializeCache(FrameState frameState, NodeExecutionMode mode, SpecializationData specialization, CacheExpression cache, boolean store, boolean persist) {
        List<IfTriple> triples = new ArrayList<>();
        CodeTree init = initializeCache(frameState, specialization, cache);

        if (store) {
            // store as local variable
            triples.addAll(storeCache(frameState, mode, specialization, cache, init));
        }
        if (persist) {
            // persist to node instance
            triples.addAll(persistCache(frameState, specialization, cache, init));
        }
        return triples;
    }

    private Collection<IfTriple> persistCache(FrameState frameState, SpecializationData specialization, CacheExpression cache, CodeTree cacheValue) {
        if (cache.isAlwaysInitialized()) {
            return Collections.emptyList();
        }

        List<IfTriple> triples = new ArrayList<>();
        String name = createFieldName(specialization, cache);
        LocalVariable local = frameState.get(name);
        CodeTree value;
        if (local != null) {
            // already initialized and stored don't use init.
            value = local.createReference();
        } else if (cacheValue == null) {
            return Collections.emptyList();
        } else {
            value = cacheValue;
        }

        String frameStateInitialized = name + "$initialized";
        if (frameState.getBoolean(frameStateInitialized, false)) {
            return Collections.emptyList();
        } else {
            frameState.setBoolean(frameStateInitialized, true);
        }

        CodeTree storeFence = null;

        /*
         * Make sure cached values are initialized before publishing it to other threads.
         *
         * This is needed for non-final fields in the cached value to be guaranteed to be
         * initialized.
         *
         * We can avoid the storeStore fence if there is a duplication check performed. With a
         * duplication check there is an implicit storeStore fence with the volatile write to
         * publish the specialization class.
         *
         * With a specialization class that is not bound in guards we have an explicit storeStore
         * fence already, so we do not do it for each cache.
         */
        if (!ElementUtils.isPrimitive(cache.getParameter().getType()) && //
                        !needsDuplicationCheck(specialization) && //
                        !useSpecializationClass(specialization)) {
            CodeTreeBuilder storeFenceBuilder = CodeTreeBuilder.createBuilder();
            storeFenceBuilder.startStatement();
            storeFenceBuilder.startStaticCall(context.getType(VarHandle.class), "storeStoreFence").end();
            storeFenceBuilder.end();
            storeFence = storeFenceBuilder.build();
        }

        CodeTreeBuilder builder = new CodeTreeBuilder(null);
        value = createInsertNode(frameState, specialization, cache, value);

        boolean sharedCheck = sharedCaches.containsKey(cache);
        boolean defaultCheck = !cache.isWeakReference() && cache.isNeverDefault() && !cache.isNeverDefaultGuaranteed();

        if (sharedCheck || defaultCheck) {

            String localName = createCacheLocalName(cache);
            String defaultValue = ElementUtils.defaultValue(cache.getParameter().getType());
            boolean cacheInitialized = isCacheInitialized(frameState, specialization, cache);

            if (sharedCheck) {
                if (!cacheInitialized) {
                    builder.declaration(cache.getParameter().getType(), localName, value);
                }
                LocalVariable cacheClass = createCacheClassAccess(frameState, builder, cache);
                if (cacheClass != null) {
                    builder.startIf().tree(cacheClass.createReference()).string(" == null").end().startBlock();

                    builder.startStatement();
                    builder.string(cacheClass.getName(), " = ");
                    builder.tree(createInsertNode(frameState, specialization, cache, builder.create().startNew(createCacheClassType(cache)).end().build()));
                    builder.end();

                    builder.startStatement();
                    if (storeFence != null) {
                        builder.tree(storeFence);
                    }
                    builder.tree(createCacheAccess(frameState, specialization, cache, CodeTreeBuilder.singleString(localName)));
                    builder.end();

                    builder.startStatement();
                    builder.startStaticCall(context.getType(VarHandle.class), "storeStoreFence").end();
                    builder.end();

                    builder.startStatement();
                    builder.tree(createInlinedAccess(frameState, null, CodeTreeBuilder.singleString("this." + name), cacheClass.createReference()));
                    builder.end();

                    builder.end();

                } else {
                    if (!cache.isEagerInitialize()) {
                        if (cache.isEncodedEnum()) {
                            IfTriple triple = createNeverDefaultGuard(frameState, specialization, cache, " == ");
                            builder.startIf().tree(triple.condition).end().startBlock();
                        } else {
                            builder.startIf().tree(createCacheAccess(frameState, specialization, cache, null)).string(" == ").string(defaultValue).end().startBlock();
                        }
                    }

                    if (!cacheInitialized) {
                        checkSharedCacheNull(builder, localName, specialization, cache);
                    }

                    if (storeFence != null) {
                        builder.tree(storeFence);
                    }
                    builder.startStatement();
                    builder.tree(createCacheAccess(frameState, specialization, cache, CodeTreeBuilder.singleString(localName)));
                    builder.end();

                    if (!cache.isEagerInitialize()) {
                        builder.end();
                    }
                }
                builder.end();
                builder.end();

            } else if (defaultCheck) {
                if (cacheInitialized) {
                    GeneratorUtils.mergeSuppressWarnings(frameState.method, "unused");
                } else {
                    builder.declaration(cache.getParameter().getType(), localName, value);
                    value = CodeTreeBuilder.singleString(localName);
                }
                String message = String.format(
                                "Specialization '%s' cache '%s' returned a '%s' default value. The cache initializer must never return a default value for this cache. " +
                                                "Use @%s(neverDefault=false) to allow default values for this cached value or make sure the cache initializer never returns '%s'.",
                                ElementUtils.getReadableSignature(specialization.getMethod()),
                                cache.getParameter().getLocalName(),
                                defaultValue,
                                getSimpleName(types.Cached),
                                defaultValue);

                if (ElementUtils.isPrimitive(cache.getParameter().getType())) {
                    builder.startIf().tree(value).string(" == ").string(defaultValue).end().startBlock();
                    builder.startThrow().startNew(context.getType(NullPointerException.class)).doubleQuote(message).end().end();
                    builder.end();
                } else {
                    builder.startStatement().startStaticCall(context.getType(Objects.class), "requireNonNull").tree(value).doubleQuote(message).end().end();
                }

                builder.end();
                if (storeFence != null) {
                    builder.tree(storeFence);
                }
                builder.startStatement().tree(createCacheAccess(frameState, specialization, cache, CodeTreeBuilder.singleString(localName))).end();
            } else {
                throw new AssertionError();
            }
            setCacheInitialized(frameState, specialization, cache, true);

        } else {
            if (storeFence != null) {
                builder.tree(storeFence);
            }
            builder.startStatement().tree(createCacheAccess(frameState, specialization, cache, value)).end();
        }

        triples.add(new IfTriple(builder.build(), null, null));
        return triples;

    }

    private CodeTree createInsertNode(FrameState frameState, SpecializationData specialization, CacheExpression cache, CodeTree value) {
        if (cache.isAlwaysInitialized()) {
            return value;
        } else if (cache.isBind()) {
            return value;
        } else if (!cache.isAdopt()) {
            return value;
        }

        Parameter parameter = cache.getParameter();
        TypeMirror type = parameter.getType();
        TypeMirror nodeType = types.Node;
        TypeMirror nodeArrayType = new ArrayCodeTypeMirror(types.Node);
        boolean isNode = isAssignable(parameter.getType(), nodeType);
        boolean isNodeInterface = isNode || isAssignable(type, types.NodeInterface);
        boolean isNodeArray = isAssignable(type, nodeArrayType);
        boolean isNodeInterfaceArray = isNodeArray || isNodeArray(type);

        if (isNodeInterface || isNodeInterfaceArray) {
            CodeTree insertTarget;
            if (frameState.isSpecializationClassInitialized(specialization) && specializationClassIsNode(specialization)) {
                insertTarget = singleString(createSpecializationLocalName(specialization));
            } else {
                insertTarget = createNodeAccess(frameState);
            }
            final TypeMirror castType;
            if (isNodeInterface) {
                if (isNode) {
                    castType = null;
                } else {
                    castType = nodeType;
                }
            } else {
                assert isNodeInterfaceArray;
                if (isNodeArray) {
                    castType = null;
                } else {
                    castType = nodeArrayType;
                }
            }

            CodeTreeBuilder noCast = new CodeTreeBuilder(null);
            if (castType == null) {
                noCast.startCall(insertTarget, "insert");
            } else {
                noCast.startStaticCall(types.DSLSupport, "maybeInsert");
                noCast.tree(insertTarget);
            }
            noCast.tree(value);
            noCast.end();
            return noCast.build();
        }
        return value;
    }

    private static CodeTree createNodeAccess(FrameState frameState, SpecializationData specialization) {
        if (specialization != null && substituteNodeWithSpecializationClass(specialization) && !frameState.getMode().isUncached()) {
            return singleString(createSpecializationLocalName(specialization));
        } else {
            return createNodeAccess(frameState);
        }
    }

    private static CodeTree createNodeAccess(FrameState frameState) {
        if (frameState.isInlinedNode()) {
            return frameState.getValue(INLINED_NODE_INDEX).createReference();
        } else {
            return singleString("this");
        }
    }

    private Map<String, List<Parameter>> uniqueCachedParameterLocalNames = new HashMap<>();

    private Collection<IfTriple> storeCache(FrameState frameState, NodeExecutionMode mode, SpecializationData specialization, CacheExpression cache, CodeTree value) {
        if (value == null) {
            return Collections.emptyList();
        }
        if (isCacheInitialized(frameState, specialization, cache)) {
            // already initialized
            return Collections.emptyList();
        }

        TypeMirror type = cache.getParameter().getType();
        CodeTreeBuilder builder = new CodeTreeBuilder(null);
        String refName = createCacheLocalName(cache);

        if (mode.isSlowPath() && cacheNeedsSpecializationClass(frameState, specialization, cache)) {
            builder.tree(initializeSpecializationClass(frameState, specialization, false));
        }

        CodeTree useValue = createInsertNode(frameState, specialization, cache, value);

        if (sharedCaches.containsKey(cache)) {
            builder.declaration(type, refName, (CodeTree) null);

            LocalVariable cacheClass = createCacheClassAccess(frameState, builder, cache);
            if (cacheClass != null) {
                builder.startIf().tree(cacheClass.createReference()).string(" != null").end().startBlock();
                builder.startStatement();
                builder.string(refName).string(" = ").tree(createCacheAccess(frameState, specialization, cache, null));
                builder.end();
                builder.end().startElseBlock();
                builder.startStatement();
                builder.string(refName).string(" = ").tree(useValue);
                builder.end();
            } else {
                String sharedName = refName + "_shared";
                builder.declaration(type, sharedName, createCacheAccess(frameState, specialization, cache, null));
                builder.startIf().string(sharedName).string(" != ").string(ElementUtils.defaultValue(cache.getParameter().getType())).end().startBlock();
                builder.startStatement();
                builder.string(refName).string(" = ").string(sharedName);
                builder.end();
                builder.end().startElseBlock();
                builder.startStatement();
                builder.string(refName).string(" = ").tree(useValue);
                builder.end();
                checkSharedCacheNull(builder, refName, specialization, cache);
            }
            builder.end();
            builder.end();

            CodeTreeBuilder b = CodeTreeBuilder.createBuilder();

            b.tree(createCacheAccess(frameState, specialization, cache, null));
            b.string(" == ");
            b.string(ElementUtils.defaultValue(cache.getParameter().getType()));
            b.string(" ? ");
            b.tree(useValue);
            b.string(" : ");
            b.tree(createCacheAccess(frameState, specialization, cache, null));

            useValue = b.build();
        } else if (cache.isAlwaysInitialized() && frameState.getMode().isSlowPath()) {
            builder.startStatement().string(refName, " = ").tree(useValue).end();
        } else {
            builder.declaration(type, refName, useValue);
        }

        setCacheInitialized(frameState, specialization, cache, true);

        List<IfTriple> triples = new ArrayList<>();
        triples.add(new IfTriple(builder.build(), null, null));
        return triples;
    }

    private static boolean cacheNeedsSpecializationClass(FrameState frameState, SpecializationData specialization, CacheExpression cache) {
        return frameState.getMode().isSlowPath() && substituteNodeWithSpecializationClass(specialization) && specialization.isNodeReceiverBound(cache.getDefaultExpression());
    }

    private void checkSharedCacheNull(CodeTreeBuilder builder, String refName, SpecializationData specialization, CacheExpression cache) {
        if (useCacheClass(specialization, cache)) {
            // no shared check needed.
            return;
        }
        if (cache.isEagerInitialize()) {
            // always default for eager initialization
            return;
        }
        builder.startIf().string(refName).string(" == ").string(ElementUtils.defaultValue(cache.getParameter().getType())).end().startBlock();
        String message = String.format("Specialization '%s' contains a shared cache with name '%s' that returned a default value for the cached initializer. " +
                        "Default values are not supported for shared cached initializers because the default value is reserved for the uninitialized state.",
                        ElementUtils.getReadableSignature(specialization.getMethod()),
                        cache.getParameter().getLocalName());
        builder.startThrow().startNew(context.getType(IllegalStateException.class)).doubleQuote(message).end().end();
        builder.end();
    }

    private static boolean isCacheInitialized(FrameState frameState, SpecializationData specialization, CacheExpression cache) {
        return frameState.getCacheInitialized(specialization, cache) != null;
    }

    private void setCacheInitialized(FrameState frameState, SpecializationData specialization, CacheExpression cache, boolean initialized) {
        String name = createFieldName(specialization, cache);
        if (initialized) {
            frameState.set(name, new LocalVariable(cache.getParameter().getType(), name,
                            CodeTreeBuilder.singleString(createCacheLocalName(cache))));
        } else {
            frameState.set(name, null);
        }
    }

    private String createCacheLocalName(CacheExpression cache) {
        String name = sharedCaches.get(cache);
        if (name == null) {
            name = firstLetterLowerCase(cache.getParameter().getLocalName()) + "_";
        }
        String refName = name + "_";
        List<Parameter> variables = uniqueCachedParameterLocalNames.computeIfAbsent(refName, (v) -> new ArrayList<>());
        int index = variables.indexOf(cache.getParameter());
        if (index == -1) {
            index = variables.size();
            variables.add(cache.getParameter());
        }
        if (index != 0) {
            refName = name + "_" + index;
        }
        return refName;
    }

    private CodeTree initializeCache(FrameState frameState, SpecializationData specialization, CacheExpression cache) {
        String name = createFieldName(specialization, cache);
        if (frameState.get(name) != null) {
            // already initialized
            return null;
        }
        boolean aot = frameState.getBoolean(AOT_STATE, false);

        CodeTree tree;
        if (cache.isMergedLibrary()) {
            if (frameState.getMode().isUncached()) {
                CodeTreeBuilder builder = CodeTreeBuilder.createBuilder();
                builder.staticReference(createLibraryConstant(constants, cache.getParameter().getType()));
                builder.startCall(".getUncached");
                builder.tree(writeExpression(frameState, specialization, cache.getDefaultExpression()));
                builder.end();
                tree = builder.build();
            } else {
                tree = CodeTreeBuilder.singleString("this." + cache.getMergedLibraryIdentifier());
            }
        } else {
            DSLExpression expression;
            if (frameState.getMode().isUncached()) {
                expression = cache.getUncachedExpression();
            } else {
                expression = cache.getDefaultExpression();
                if (aot && expression != null) {
                    expression = substituteManualToAutoDispatch(expression);
                }
                if (cache.getInlinedNode() != null) {
                    // no initialization necessary
                    return null;
                } else {
                    if (specialization.needsTruffleBoundary() &&
                                    (specialization.isAnyLibraryBoundInGuard() || specialization.needsVirtualFrame())) {
                        /*
                         * Library.getUncached() should be used instead of
                         * Library.getUncached(receiver) in order to avoid non TruffleBoundary
                         * virtual dispatches on the compiled code path.
                         */
                        expression = substituteToDispatchedUncached(expression);
                    }
                }
            }
            tree = writeExpression(frameState, specialization, expression);

        }
        return tree;
    }

    private DSLExpression substituteManualToAutoDispatch(DSLExpression expression) {
        return expression.reduce(new DSLExpressionReducer() {
            public DSLExpression visitVariable(Variable binary) {
                return binary;
            }

            public DSLExpression visitNegate(Negate negate) {
                return negate;
            }

            public DSLExpression visitCall(Call call) {
                if (call.getName().equals("create") && ElementUtils.typeEquals(call.getResolvedMethod().getEnclosingElement().asType(), types.LibraryFactory)) {
                    // we can actually use any limit other then 0 as this would go directly to
                    // uncached. We use 2 to avoid single entry optimizations that might trigger in
                    // the future.
                    Call newCall = new Call(call.getReceiver(), call.getName(), Arrays.asList(new DSLExpression.IntLiteral("2")));
                    newCall.setResolvedMethod(ElementUtils.findExecutableElement(types.LibraryFactory,
                                    "createDispatched", 1));
                    newCall.setResolvedTargetType(call.getResolvedTargetType());
                    return newCall;
                }
                return call;
            }

            public DSLExpression visitBinary(Binary binary) {
                return binary;
            }
        });
    }

    private DSLExpression substituteToDispatchedUncached(DSLExpression expression) {
        return expression.reduce(new DSLExpressionReducer() {
            public DSLExpression visitVariable(Variable binary) {
                return binary;
            }

            public DSLExpression visitNegate(Negate negate) {
                return negate;
            }

            public DSLExpression visitCall(Call call) {
                if (call.getName().equals("getUncached") && ElementUtils.typeEquals(call.getResolvedMethod().getEnclosingElement().asType(), types.LibraryFactory)) {
                    Call newCall = new Call(call.getReceiver(), call.getName(), Collections.emptyList());
                    newCall.setResolvedMethod(ElementUtils.findExecutableElement(types.LibraryFactory, "getUncached", 0));
                    newCall.setResolvedTargetType(call.getResolvedTargetType());
                    return newCall;
                }
                return call;
            }

            public DSLExpression visitBinary(Binary binary) {
                return binary;
            }
        });
    }

    private IfTriple createMethodGuardCheck(FrameState frameState, SpecializationData specialization, GuardExpression guard, NodeExecutionMode mode) {
        CodeTreeBuilder init = CodeTreeBuilder.createBuilder();
        CodeTreeBuilder condition = CodeTreeBuilder.createBuilder();
        DSLExpression expression = optimizeExpression(guard.getExpression());

        CodeTree assertion = null; // overrule with assertion
        if (mode.isFastPath()) {
            CodeTree guardExpression = writeExpression(frameState, specialization, expression);

            /*
             * We do not need to invoke a guard on the fast-path if:
             *
             * (1) the guard does not bind any dynamic parameter, only cached valuees.
             *
             * (2) The guard is not a weak reference. Weak references do not bind dynamic
             * parameters, but need to be checked each time.
             *
             * (3) The guard needs a state bit and may be partially initialized.
             */
            if (!specialization.isDynamicParameterBound(expression, true) && !guard.isWeakReferenceGuard() && !guardNeedsNodeStateBit(specialization, guard)) {
                assertion = CodeTreeBuilder.createBuilder().startAssert().tree(guardExpression).end().build();
            } else {
                condition.tree(guardExpression);
            }
        } else if (mode.isSlowPath() || mode.isUncached()) {

            if (mode.isSlowPath() && specialization.isNodeReceiverBound(expression) && substituteNodeWithSpecializationClass(specialization)) {
                init.tree(initializeSpecializationClass(frameState, specialization, false));
            }

            CodeTree guardExpression = writeExpression(frameState, specialization, expression);
            if (guard.isConstantTrueInSlowPath(mode.isUncached())) {
                assertion = CodeTreeBuilder.createBuilder().startStatement().string("// assert ").tree(guardExpression).end().build();
            } else {
                condition.tree(guardExpression);
            }
        } else if (mode.isGuardFallback()) {

            GuardExpression guardWithBit = getGuardThatNeedsStateBit(specialization, guard);
            if (guardWithBit != null) {
                condition.string("(");
                StateQuery query = StateQuery.create(GuardActive.class, guardWithBit);
                SpecializationStateReference ref = createStateReference(frameState, specialization, StateQuery.create(GuardActive.class, guardWithBit));

                if (useSpecializationClass(specialization)) {
                    condition.tree(createGetSpecializationClass(frameState, specialization, true));
                    condition.string(" == null || ");
                }

                condition.tree(ref.bitSet.createNotContains(ref.reference, query));
                condition.string(" || ");

                for (CacheExpression cache : getNullCachesDueToFallback(specialization, guard)) {
                    String localName = createCacheLocalName(cache);
                    LocalVariable cacheWrapper = createCacheClassAccess(frameState, init, cache);
                    if (cacheWrapper == null) {

                        if (!isCacheInitialized(frameState, specialization, cache)) {
                            init.startStatement();
                            init.type(cache.getParameter().getType());
                            init.string(" ", localName, " = ");

                            if (useSpecializationClass(specialization) && cache.getSharedGroup() == null) {
                                init.tree(createGetSpecializationClass(frameState, specialization, true));
                                init.string(" == null ? null : ");
                            }

                            init.tree(createCacheAccess(frameState, specialization, cache, null));
                            init.end();
                            setCacheInitialized(frameState, specialization, cache, true);
                        }

                        condition.string(localName).string(" == ").defaultValue(cache.getParameter().getType());
                        condition.string(" || ");

                    } else {
                        condition.tree(cacheWrapper.createReference()).string(" == null");
                        condition.string(" || ");
                    }

                }

                condition.tree(writeExpression(frameState, specialization, expression));
                condition.string(")");
                fallbackNeedsState = true;
            } else {
                condition.tree(writeExpression(frameState, specialization, expression));
            }
        }

        return new IfTriple(init.build(), condition.build(), assertion);
    }

    private static Map<Variable, CodeTree> castBoundTypes(Map<Variable, LocalVariable> bindings) {
        Map<Variable, CodeTree> resolvedBindings = new HashMap<>();
        for (Variable variable : bindings.keySet()) {
            LocalVariable localVariable = bindings.get(variable);
            CodeTree resolved = localVariable.createReference();
            TypeMirror sourceType = localVariable.getTypeMirror();
            TypeMirror targetType = variable.getResolvedTargetType();
            if (targetType == null) {
                targetType = variable.getResolvedType();
            }
            if (!isAssignable(sourceType, targetType)) {
                resolved = CodeTreeBuilder.createBuilder().startParantheses().cast(targetType, resolved).end().build();
            }
            resolvedBindings.put(variable, resolved);
        }
        return resolvedBindings;
    }

    private Map<Variable, LocalVariable> bindExpressionValues(FrameState frameState, DSLExpression expression, SpecializationData specialization) throws AssertionError {
        Map<Variable, LocalVariable> bindings = new HashMap<>();
        Set<Variable> boundVariables = expression.findBoundVariables();
        if (specialization == null && !boundVariables.isEmpty()) {
            throw new AssertionError("Cannot bind guard variable in non-specialization group. yet.");
        }

        // resolve bindings for local context
        for (Variable variable : boundVariables) {
            Parameter resolvedParameter = specialization.findByVariable(variable.getResolvedVariable());
            if (resolvedParameter != null) {
                LocalVariable localVariable = bindExpressionVariable(frameState, specialization, resolvedParameter);
                if (localVariable != null) {
                    bindings.put(variable, localVariable);
                }
            } else if (specialization.isNodeReceiverVariable(variable.getResolvedVariable())) {
                CodeTree accessor = createNodeAccess(frameState, specialization);
                if (substituteNodeWithSpecializationClass(specialization) && !frameState.mode.isUncached()) {
                    String localName = createSpecializationLocalName(specialization);
                    bindings.put(variable, new LocalVariable(types.Node, localName, accessor));
                } else {
                    bindings.put(variable, new LocalVariable(variable.getResolvedType(), "this", accessor));
                }
            }
        }
        return bindings;
    }

    private LocalVariable bindExpressionVariable(FrameState frameState, SpecializationData specialization, Parameter resolvedParameter) {
        LocalVariable localVariable;
        if (resolvedParameter.getSpecification().isCached()) {
            // bind cached variable
            CacheExpression cache = specialization.findCache(resolvedParameter);
            String cachedMemberName = createFieldName(specialization, cache);
            localVariable = frameState.get(cachedMemberName);
            CodeTree ref;
            if (localVariable == null) {
                ref = createCacheAccess(frameState, specialization, cache, null);
            } else {
                ref = localVariable.createReference();
            }
            localVariable = new LocalVariable(resolvedParameter.getType(), cachedMemberName, ref);
        } else {
            // bind local variable
            if (resolvedParameter.getSpecification().isSignature()) {
                NodeExecutionData execution = resolvedParameter.getSpecification().getExecution();
                if (!frameState.getMode().isUncached() && specialization.isNodeReceiverVariable(resolvedParameter.getVariableElement())) {
                    if (substituteNodeWithSpecializationClass(specialization)) {
                        String localName = createSpecializationLocalName(specialization);
                        localVariable = new LocalVariable(types.Node, localName, createGetSpecializationClass(frameState, specialization, true));
                    } else {
                        if (frameState.isInlinedNode()) {
                            localVariable = frameState.getValue(execution);
                        } else {
                            localVariable = new LocalVariable(types.Node, "this", CodeTreeBuilder.singleString("this"));
                        }
                    }
                } else {
                    localVariable = frameState.getValue(execution);
                }
            } else {
                localVariable = frameState.get(resolvedParameter.getLocalName());
            }
        }
        return localVariable;
    }

    private static boolean substituteNodeWithSpecializationClass(SpecializationData specialization) {
        if (!useSpecializationClass(specialization)) {
            return false;
        }
        if (!specializationClassIsNode(specialization)) {
            return false;
        }
        if (useParentInlinedAccess(specialization)) {
            // we always need to pass the target node if that happens.
            return true;
        } else if (hasSharedInlinedCache(specialization)) {
            return false;
        }
        if (specialization.hasMultipleInstances()) {
            return true;
        }
        for (CacheExpression cache : specialization.getCaches()) {
            if (cache.getSharedGroup() == null && cache.getInlinedNode() != null) {
                return true;
            }
        }
        return false;
    }

    private static boolean hasSharedInlinedCache(SpecializationData specialization) {
        boolean hasSharedInlined = false;
        for (CacheExpression cache : specialization.getCaches()) {
            if (cache.getInlinedNode() != null && !canCacheBeStoredInSpecialializationClass(cache) && cache.getSharedGroup() != null) {
                hasSharedInlined = true;
                break;
            }
        }
        return hasSharedInlined;
    }

    private CodeTree createSpecializationFieldAccess(FrameState frameState, SpecializationData specialization, boolean useSpecializationClass, boolean useSpecializationClassLocal, String fieldName,
                    CodeTree value) {
        CodeTreeBuilder builder = new CodeTreeBuilder(null);

        if (value != null && fieldName == null) {
            if (useSpecializationClass(specialization)) {
                builder.string("this.", createSpecializationFieldName(specialization));
                return createInlinedAccess(frameState, null, builder.build(), value);
            } else {
                throw new AssertionError("Cannot set this");
            }
        } else {
            CodeTree specializationClass = useSpecializationClass ? createGetSpecializationClass(frameState, specialization, useSpecializationClassLocal) : null;
            if (specializationClass != null) {
                builder.tree(specializationClass);

                if (fieldName != null) {
                    builder.string(".");
                    builder.string(fieldName);
                }

                if (value != null) {
                    builder.string(" = ").tree(value);
                }
            } else {
                if (fieldName == null) {
                    throw new AssertionError("Invalid specialization field access.");
                }
                builder.string("this.");
                builder.string(fieldName);
                return createInlinedAccess(frameState, specialization, builder.build(), value);
            }
        }

        return builder.build();
    }

    private CodeTree createGetSpecializationClass(FrameState frameState, SpecializationData specialization, boolean useLocal) {
        if (useSpecializationClass(specialization)) {
            CodeTreeBuilder builder = CodeTreeBuilder.createBuilder();
            String localName = createSpecializationLocalName(specialization);
            LocalVariable var = useLocal ? frameState.get(localName) : null;
            if (var != null) {
                builder.string(localName);
                return builder.build();
            } else {
                builder.string("this.", createSpecializationFieldName(specialization));
                return createInlinedAccess(frameState, null, builder.build(), null);
            }
        } else {
            return null;
        }
    }

    private LocalVariable createCacheClassAccess(FrameState frameState,
                    CodeTreeBuilder builder, CacheExpression cache) {
        if (cache.getSharedGroup() == null) {
            return null;
        }
        if (!useCacheClass(null, cache)) {
            return null;
        }

        LocalVariable var = frameState.getCacheClassInitialized(cache);
        if (var != null) {
            // already initialized
            return var;
        }
        if (builder != null) {
            TypeMirror type = createCacheClassType(cache);
            String name = createFieldName(null, cache);
            String localName = name + "_wrapper";
            builder.declaration(type, localName, createInlinedAccess(frameState, null, CodeTreeBuilder.singleString("this." + name), null));
            var = new LocalVariable(type, localName, CodeTreeBuilder.singleString(localName));
            frameState.set(frameState.createCacheClassInitializedKey(cache), var);
        }

        return var;
    }

    private CodeTree createCacheAccess(FrameState frameState, SpecializationData specialization, CacheExpression cache, CodeTree value) {
        if (cache == null) {
            return CodeTreeBuilder.singleString("null /* cache not resolved */");
        }
        if (frameState.getMode().isUncached() || cache.isAlwaysInitialized()) {
            return initializeCache(frameState, specialization, cache);
        }
        if (cache.getInlinedNode() != null) {
            if (frameState.isInlinedNode()) {
                CodeTreeBuilder builder = CodeTreeBuilder.createBuilder();
                String cacheFieldName = createLocalCachedInlinedName(specialization, cache);
                builder.string("this.", cacheFieldName);
                if (value != null) {
                    throw new AssertionError("Cannot set inlined field.");
                }
                return builder.build();
            } else {
                return CodeTreeBuilder.singleString(createStaticInlinedCacheName(specialization, cache));
            }
        } else if (cache.isEncodedEnum()) {
            if (value == null) {
                return createDecodeEnum(frameState, specialization, cache);
            } else {
                return createEncodeEnum(frameState, specialization, cache, value);
            }
        } else if (cache.getSharedGroup() != null) {
            String cacheFieldName = createFieldName(specialization, cache);
            CodeTreeBuilder builder = CodeTreeBuilder.createBuilder();
            LocalVariable cacheClass = createCacheClassAccess(frameState, null, cache);
            if (cacheClass != null) {
                builder.tree(cacheClass.createReference()).string(".delegate");
                if (value != null) {
                    builder.string(" = ").tree(value);
                }
                return builder.build();
            } else {
                builder.string("this.").string(cacheFieldName);
                if (useCacheClass(specialization, cache)) {
                    builder.string(".delegate");
                }
                CodeTree nodeAccess = createNodeAccess(frameState);
                return createInlinedAccess(frameState, specialization, builder.build(), value, nodeAccess);
            }
        } else {
            String cacheFieldName = createLocalCachedInlinedName(specialization, cache);
            return createSpecializationFieldAccess(frameState, specialization, true, true, cacheFieldName, value);
        }
    }

    private CodeTree createEncodeEnum(FrameState frameState, SpecializationData specialization, CacheExpression cache, CodeTree value) {
        CodeTreeBuilder innerValue = CodeTreeBuilder.createBuilder();

        innerValue.startGroup().string("(");
        if (cache.isNeverDefaultGuaranteed()) {
            innerValue.tree(value);
            innerValue.string(".ordinal()");
        } else {
            CodeExecutableElement method = lookupEncodeEnum(cache.getParameter().getType());
            innerValue.startCall(method.getSimpleName().toString());
            innerValue.tree(value);
            innerValue.end();
        }
        innerValue.string(" + ").string(getEncodedEnumOffset(cache));
        innerValue.string(")").end();

        CodeTreeBuilder builder = CodeTreeBuilder.createBuilder();
        StateQuery query = StateQuery.create(EncodedEnumState.class, lookupSharedCacheKey(cache));
        SpecializationStateReference ref = createStateReference(frameState, specialization, query);

        if (cache.getSharedGroup() != null && !cache.isEagerInitialize()) {
            CodeTree stateRef = CodeTreeBuilder.createBuilder().string("this.", ref.bitSet.getName(), "_").build();
            builder.tree(createInlinedAccess(frameState, specialization, stateRef, ref.bitSet.createSetInteger(ref.reference, query, innerValue.build())));
        } else {
            builder.tree(ref.bitSet.createSetInteger(ref.reference, query, innerValue.build()));
            // persisted later when specialization is committed
        }

        return builder.build();
    }

    private static int getEncodedEnumOffset(CacheExpression cache) {
        if (cache.isNeverDefault()) {
            return 1;
        } else {
            return 2;
        }
    }

    private CodeTree createDecodeEnum(FrameState frameState, SpecializationData specialization, CacheExpression cache) {
        CodeTreeBuilder builder = CodeTreeBuilder.createBuilder();
        CodeExecutableElement decodeMethod = lookupDecodeEnum(cache.getParameter().getType());
        StateQuery query = StateQuery.create(EncodedEnumState.class, lookupSharedCacheKey(cache));

        builder.startCall(decodeMethod.getSimpleName().toString());
        builder.startGroup().string("(");

        SpecializationStateReference reference = createStateReference(frameState, specialization, query);
        builder.tree(reference.bitSet.createExtractInteger(reference.reference, query));
        builder.string(")");
        builder.string(" - ").string(getEncodedEnumOffset(cache));
        builder.end(); // group
        builder.end(); // call
        return builder.build();
    }

    static class SpecializationStateReference {

        final BitSet bitSet;
        final CodeTree reference;

        SpecializationStateReference(BitSet set, CodeTree reference) {
            Objects.requireNonNull(set);
            Objects.requireNonNull(reference);
            this.bitSet = set;
            this.reference = reference;
        }

    }

    private SpecializationStateReference createStateReference(FrameState frameState, SpecializationData specialization, StateQuery query) {
        MultiStateBitSet multiSet = specialization != null ? lookupSpecializationState(specialization) : null;
        BitSet foundSet = null;
        if (multiSet != null) {
            foundSet = multiSet.findSet(query);
        }
        CodeTree reference;
        if (foundSet == null) { // state is in node
            multiSet = multiState;
            foundSet = multiSet.findSet(query);
            if (foundSet == null) {
                throw new AssertionError("Could not find state.");
            }
            reference = foundSet.createReference(frameState);
        } else { // state is in specialization class
            CodeTreeBuilder inner = CodeTreeBuilder.createBuilder();
            inner.tree(createGetSpecializationClass(frameState, specialization, true));
            inner.string(".", foundSet.getName(), "_");
            reference = inner.build();
        }
        return new SpecializationStateReference(foundSet, reference);
    }

    private CodeExecutableElement lookupEncodeEnum(TypeMirror mirror) {
        String typeId = ElementUtils.getUniqueIdentifier(mirror);
        CodeExecutableElement method = constants.encodeConstants.get(typeId);
        if (method == null) {
            String methodName = constants.reserveSymbol(mirror, "encode" + ElementUtils.firstLetterUpperCase(ElementUtils.getTypeId(mirror)));
            method = new CodeExecutableElement(modifiers(PRIVATE, STATIC), context.getType(int.class), methodName);
            method.addParameter(new CodeVariableElement(mirror, "e"));
            CodeTreeBuilder builder = method.createBuilder();
            builder.startIf().string("e != null").end().startBlock();
            builder.statement("return e.ordinal()");
            builder.end().startElseBlock();
            builder.statement("return -1");
            builder.end();
            constants.encodeConstants.put(typeId, method);
        }
        return method;
    }

    private CodeExecutableElement lookupDecodeEnum(TypeMirror mirror) {
        String typeId = ElementUtils.getUniqueIdentifier(mirror);
        CodeExecutableElement method = constants.decodeConstants.get(typeId);
        if (method == null) {
            String methodName = constants.reserveSymbol(mirror, "decode" + ElementUtils.firstLetterUpperCase(ElementUtils.getTypeId(mirror)));
            method = new CodeExecutableElement(modifiers(PRIVATE, STATIC), mirror, methodName);
            method.addParameter(new CodeVariableElement(context.getType(int.class), "state"));
            CodeTreeBuilder builder = method.createBuilder();
            builder.startIf().string("state >= 0").end().startBlock();
            builder.startReturn().string(lookupEnumConstants(mirror).getName()).string("[state]").end();
            builder.end().startElseBlock();
            builder.statement("return null");
            builder.end();
            constants.decodeConstants.put(typeId, method);
        }
        return method;
    }

    private CodeVariableElement lookupEnumConstants(TypeMirror mirror) {
        String typeId = ElementUtils.getUniqueIdentifier(mirror);
        CodeVariableElement var = constants.enumValues.get(typeId);
        if (var == null) {
            String constantName = constants.reserveSymbol(mirror, ElementUtils.createConstantName(ElementUtils.getTypeId(mirror)) + "_VALUES");
            var = new CodeVariableElement(modifiers(PRIVATE, STATIC, FINAL), new ArrayCodeTypeMirror(mirror), constantName);
            addCompilationFinalAnnotation(var, 1);
            CodeTreeBuilder init = var.createInitBuilder();
            init.startStaticCall(types.DSLSupport, "lookupEnumConstants").typeLiteral(mirror).end();
            constants.enumValues.put(typeId, var);
        }
        return var;
    }

    @SuppressWarnings("unused")
    static CodeTree createInlinedAccess(FrameState frameState, SpecializationData specialization, CodeTree reference, CodeTree value, CodeTree nodeReference) {
        CodeTreeBuilder builder = CodeTreeBuilder.createBuilder();
        builder.tree(reference);
        if (frameState != null && frameState.isInlinedNode()) {
            if (value == null) {
                builder.startCall(".get").tree(nodeReference).end();
            } else {
                builder.startCall(".set").tree(nodeReference).tree(value).end();
            }
        } else {
            if (value != null) {
                builder.string(" = ").tree(value);
            }
        }
        return builder.build();
    }

    static CodeTree createInlinedAccess(FrameState frameState, SpecializationData specialization, CodeTree reference, CodeTree value) {
        return createInlinedAccess(frameState, specialization, reference, value, createNodeAccess(frameState, specialization));
    }

    private CodeTree createAssumptionReference(FrameState frameState, SpecializationData s, AssumptionExpression a) {
        String assumptionFieldName = createAssumptionFieldName(s, a);
        return createSpecializationFieldAccess(frameState, s, true, true, assumptionFieldName, null);
    }

    private IfTriple createTypeCheckOrCast(FrameState frameState, SpecializationGroup group, TypeGuard typeGuard,
                    NodeExecutionMode specializationExecution, boolean castOnly, boolean forceImplicitCast) {
        CodeTreeBuilder prepareBuilder = CodeTreeBuilder.createBuilder();
        CodeTreeBuilder checkBuilder = CodeTreeBuilder.createBuilder();
        int signatureIndex = typeGuard.getSignatureIndex();
        LocalVariable value = frameState.getValue(signatureIndex);
        TypeMirror targetType = typeGuard.getType();

        if (value == null) {
            return null;
        }

        if (!needsCastTo(value.getTypeMirror(), targetType)) {
            Parameter parameter = node.getFallbackSpecialization().findParameter(node.getChildExecutions().get(signatureIndex));
            if (parameter == null || typeEquals(value.getTypeMirror(), parameter.getType())) {
                // no implicit casts needed if it matches the generic type
                return null;
            }

            boolean foundImplicitSubType = false;
            if (forceImplicitCast) {
                List<ImplicitCastData> casts = typeSystem.lookupByTargetType(targetType);
                for (ImplicitCastData cast : casts) {
                    if (ElementUtils.isSubtype(cast.getSourceType(), targetType)) {
                        foundImplicitSubType = true;
                        break;
                    }
                }
            }
            if (!foundImplicitSubType) {
                return null;
            }
        }

        NodeExecutionData execution = node.getChildExecutions().get(signatureIndex);
        CodeTreeBuilder castBuilder = prepareBuilder.create();

        List<ImplicitCastData> sourceTypes = typeSystem.lookupByTargetType(targetType);
        CodeTree valueReference = value.createReference();
        if (sourceTypes.isEmpty()) {
            checkBuilder.tree(TypeSystemCodeGenerator.check(typeSystem, targetType, valueReference));
            castBuilder.tree(TypeSystemCodeGenerator.cast(typeSystem, targetType, valueReference));
        } else {
            List<SpecializationData> specializations = group.collectSpecializations();
            List<Parameter> parameters = new ArrayList<>();
            for (SpecializationData otherSpecialization : specializations) {
                parameters.add(otherSpecialization.findParameterOrDie(execution));
            }

            if (specializationExecution.isFastPath() || specializationExecution.isGuardFallback() || specializationExecution.isUncached()) {
                CodeTree implicitState;
                if (specializationExecution.isGuardFallback() || specializationExecution.isUncached()) {
                    implicitState = null;
                } else {
                    implicitState = multiState.createExtractInteger(frameState, StateQuery.create(ImplicitCastState.class, typeGuard));
                }
                checkBuilder.tree(TypeSystemCodeGenerator.implicitCheckFlat(typeSystem, targetType, valueReference, implicitState));
                castBuilder.tree(TypeSystemCodeGenerator.implicitCastFlat(typeSystem, targetType, valueReference, implicitState));
            } else {
                Parameter parameter = parameters.get(0);
                String implicitStateName = createImplicitTypeStateLocalName(parameter);
                CodeTree defaultValue = null;
                prepareBuilder.declaration(context.getType(int.class), implicitStateName, defaultValue);
                CodeTree specializeCall = TypeSystemCodeGenerator.implicitSpecializeFlat(typeSystem, targetType, valueReference);
                checkBuilder.startParantheses();
                checkBuilder.string(implicitStateName, " = ").tree(specializeCall);
                checkBuilder.end();
                checkBuilder.string(" != 0");
                castBuilder.tree(TypeSystemCodeGenerator.implicitCastFlat(typeSystem, targetType, valueReference, CodeTreeBuilder.singleString(implicitStateName)));
            }
        }

        if (castOnly) {
            LocalVariable currentValue = frameState.getValue(execution);
            CodeTreeBuilder localsBuilder = CodeTreeBuilder.createBuilder();
            LocalVariable castVariable = currentValue.nextName().newType(typeGuard.getType()).accessWith(null);
            frameState.setValue(execution, castVariable);
            localsBuilder.tree(castVariable.createDeclaration(castBuilder.build()));
            return new IfTriple(localsBuilder.build(), null, null);
        } else {
            return new IfTriple(prepareBuilder.build(), checkBuilder.build(), null);
        }
    }

    private List<IfTriple> initializeCasts(FrameState frameState, SpecializationGroup group, DSLExpression expression, NodeExecutionMode specializationExecution) {
        if (expression == null) {
            return Collections.emptyList();
        }
        Set<VariableElement> boundElements = expression.findBoundVariableElements();
        if (boundElements.isEmpty()) {
            return Collections.emptyList();
        }
        List<IfTriple> triples = new ArrayList<>();
        for (VariableElement variable : boundElements) {
            Parameter p = group.getSpecialization().findByVariable(variable);
            if (p != null) {
                NodeExecutionData execution = p.getSpecification().getExecution();
                if (execution != null) {
                    LocalVariable var = frameState.getValue(execution);
                    if (var == null) {
                        continue;
                    }

                    IfTriple triple = createTypeCheckOrCast(frameState, group, new TypeGuard(typeSystem, p.getType(), execution.getIndex()), specializationExecution, true,
                                    false);
                    if (triple != null) {
                        triples.add(triple);
                    }
                }
            }
        }
        return triples;
    }

    private ExecutableTypeData createExecuteAndSpecializeType() {
        if (node.getPolymorphicExecutable() == null) {
            return null;
        }
        TypeMirror polymorphicType = node.getPolymorphicExecutable().getReturnType();
        List<TypeMirror> parameters = new ArrayList<>();
        for (TypeMirror param : node.getPolymorphicExecutable().getSignatureParameters()) {
            parameters.add(param);
        }
        return new ExecutableTypeData(node, polymorphicType, createExecuteAndSpecializeName(), node.getFrameType(), parameters);
    }

    private List<TypeMirror> resolveOptimizedImplicitSourceTypes(NodeExecutionData execution, TypeMirror targetType) {
        Collection<TypeMirror> allSourceTypes = typeSystem.lookupSourceTypes(targetType);
        List<TypeMirror> filteredSourceTypes = new ArrayList<>();
        for (TypeMirror sourceType : allSourceTypes) {

            ExecutableTypeData executableType = resolveTargetExecutable(execution, sourceType);
            if (executableType == null) {
                continue;
            }

            if (!isPrimitive(sourceType) || !boxingEliminationEnabled) {
                // don't optimize non primitives
                continue;
            }

            if (!typeEquals(executableType.getReturnType(), sourceType)) {
                // no boxing optimization possible
                continue;
            }

            filteredSourceTypes.add(sourceType);
        }
        return filteredSourceTypes;
    }

    private ChildExecutionResult createExecuteChildImplicitCast(CodeTreeBuilder parent, FrameState originalFrameState, FrameState frameState, NodeExecutionData execution, LocalVariable target) {
        CodeTreeBuilder builder = parent.create();
        List<TypeMirror> originalSourceTypes = new ArrayList<>(typeSystem.lookupSourceTypes(target.getTypeMirror()));
        List<TypeMirror> sourceTypes = resolveOptimizedImplicitSourceTypes(execution, target.getTypeMirror());
        StateQuery implicitTypeGuardQuery = StateQuery.create(ImplicitCastState.class, new TypeGuard(typeSystem, target.getTypeMirror(), execution.getIndex()));
        boolean throwsUnexpected = false;
        boolean elseIf = false;
        for (TypeMirror sourceType : sourceTypes) {
            ExecutableTypeData executableType = resolveTargetExecutable(execution, sourceType);
            elseIf = builder.startIf(elseIf);
            throwsUnexpected |= executableType.hasUnexpectedValue();
            builder.startGroup();
            CodeTree tree = multiState.createContainsOnly(frameState, originalSourceTypes.indexOf(sourceType), 1, implicitTypeGuardQuery, implicitTypeGuardQuery);
            if (!tree.isEmpty()) {
                builder.tree(tree);
                builder.string(" && ");
            }
            builder.tree(multiState.createIsNotAny(frameState, StateQuery.create(SpecializationActive.class, node.getReachableSpecializations())));
            builder.end();
            builder.end();
            builder.startBlock();

            CodeTree value = callChildExecuteMethod(execution, executableType, frameState);
            value = expect(executableType.getReturnType(), sourceType, value);

            throwsUnexpected |= needsCastTo(executableType.getReturnType(), sourceType);
            ImplicitCastData cast = typeSystem.lookupCast(sourceType, target.getTypeMirror());
            if (cast != null) {
                // we need to store the original value to restore it in
                // case of a deopt
                String localName = createSourceTypeLocalName(target, sourceType);
                builder.startStatement().string(localName).string(" = ").tree(value).end();
                value = callMethod(frameState, null, cast.getMethod(), CodeTreeBuilder.singleString(localName));
            }

            builder.startStatement().string(target.getName()).string(" = ").tree(value).end();
            builder.end();
        }

        if (elseIf) {
            builder.startElseBlock();
        }
        LocalVariable genericValue = target.makeGeneric(context).nextName();
        builder.tree(createAssignExecuteChild(originalFrameState, frameState, builder, execution, node.getGenericExecutableType(null), genericValue));
        builder.startStatement().string(target.getName()).string(" = ");
        CodeTree implicitState = multiState.createExtractInteger(frameState, implicitTypeGuardQuery);
        builder.tree(TypeSystemCodeGenerator.implicitExpectFlat(typeSystem, target.getTypeMirror(), genericValue.createReference(), implicitState));
        builder.end();

        if (!sourceTypes.isEmpty()) {
            builder.end();
        }
        return new ChildExecutionResult(builder.build(), throwsUnexpected);
    }

    private void generateTraceOnEnterCall(CodeTreeBuilder builder, FrameState frameState) {
        if (node.isGenerateTraceOnEnter()) {
            ArrayType objectArray = new ArrayCodeTypeMirror(context.getType(Object.class));
            builder.startIf().startCall("isTracingEnabled").end(2);
            builder.startBlock().startStatement().startCall("traceOnEnter").startNewArray(objectArray, null);
            frameState.addReferencesTo(builder);
            builder.end(4);  // new array, call traceOnEnter, statement, block
        }
    }

    private void generateTraceOnExceptionStart(CodeTreeBuilder builder) {
        if (node.isGenerateTraceOnException()) {
            builder.startTryBlock();
        }
    }

    private void generateTraceOnExceptionEnd(CodeTreeBuilder builder) {
        if (node.isGenerateTraceOnException()) {
            builder.end();  // tryBlock
            builder.startCatchBlock(context.getType(Throwable.class), "traceThrowable");
            builder.startIf().startCall("isTracingEnabled").end(2);
            builder.startBlock().startStatement().startCall("traceOnException").startGroup().string("traceThrowable").end(4);
            builder.startThrow().string("traceThrowable").end();
            builder.end();  // catchBlock
        }
    }

    private void wrapWithTraceOnReturn(CodeExecutableElement method) {
        if (node.isGenerateTraceOnReturn()) {
            CodeTypeElement enclosingClass = (CodeTypeElement) method.getEnclosingElement();
            CodeExecutableElement traceMethod = CodeExecutableElement.cloneNoAnnotations(method);

            method.setSimpleName(CodeNames.of(method.getSimpleName().toString() + "Traced"));
            method.setVisibility(PRIVATE);

            CodeTreeBuilder builder = CodeTreeBuilder.createBuilder();
            builder.startCall(method.getSimpleName().toString());
            for (VariableElement param : traceMethod.getParameters()) {
                builder.string(param.getSimpleName().toString());
            }
            builder.end();
            CodeTree initExpression = builder.build();

            builder = traceMethod.createBuilder();
            if (isVoid(method.getReturnType())) {
                builder.startStatement().tree(initExpression).end();
                builder.startIf().startCall("isTracingEnabled").end(2);
                builder.startBlock().startStatement().startCall("traceOnReturn").string("null").end(3);
            } else {
                builder.declaration(method.getReturnType(), "traceValue", initExpression);
                builder.startIf().startCall("isTracingEnabled").end(2);
                builder.startBlock().startStatement().startCall("traceOnReturn").string("traceValue").end(3);
                builder.startReturn().string("traceValue").end();
            }
            enclosingClass.add(traceMethod);
        }
    }

    public static class ChildExecutionResult {

        CodeTree code;
        final boolean throwsUnexpectedResult;

        public ChildExecutionResult(CodeTree code, boolean throwsUnexpectedResult) {
            this.code = code;
            this.throwsUnexpectedResult = throwsUnexpectedResult;
        }

    }

    private static class ExecuteDelegationResult {

        public final CodeTree tree;
        public final boolean hasFallthrough;

        ExecuteDelegationResult(CodeTree tree, boolean hasFallthrough) {
            this.tree = tree;
            this.hasFallthrough = hasFallthrough;
        }

    }

    static final class MultiStateBitSet extends MultiBitSet {

        /*
         * All bitsets in used by other nodes in the same generated class. E.g. nodes in exports are
         * all generated into the same class.
         */
        private final List<BitSet> all;

        MultiStateBitSet(List<BitSet> all, List<BitSet> active) {
            super(active);
            this.all = all;
        }

        public void clearLoaded(FrameState frameState) {
            for (BitSet state : all) {
                state.clearLoaded(frameState);
            }
        }

        <T> BitSet findSet(StateQuery query) {
            for (BitSet state : all) {
                if (state.contains(query)) {
                    return state;
                }
            }
            return null;
        }

        <T> BitSet findSet(Class<? extends State<T>> clazz, T param) {
            return findSet(StateQuery.create(clazz, param));
        }

        int getAllCapacity() {
            int length = 0;
            for (BitSet a : all) {
                length += a.getBitCount();
            }
            return length;
        }

        CodeTree createContainsAll(FrameState frameState, StateQuery elements) {
            return createContainsImpl(all, frameState, elements);
        }

        List<CodeVariableElement> createCachedFields() {
            List<CodeVariableElement> variables = new ArrayList<>();
            for (BitSet bitSet : all) {
                variables.add(createCachedField(bitSet));
            }
            return variables;
        }

        static CodeVariableElement createCachedField(BitSet bitSet) {
            CodeVariableElement var = FlatNodeGenFactory.createNodeField(PRIVATE, bitSet.getType(), bitSet.getName() + "_",
                            ProcessorContext.getInstance().getTypes().CompilerDirectives_CompilationFinal);
            CodeTreeBuilder docBuilder = var.createDocBuilder();

            for (BitRangedState state : bitSet.getStates().getEntries()) {
                if (state.state.isInlined()) {
                    GeneratorUtils.markUnsafeAccessed(var);
                }
            }

            docBuilder.startJavadoc();
            FlatNodeGenFactory.addStateDoc(docBuilder, bitSet);
            docBuilder.end();
            return var;
        }

        void addParametersTo(FrameState frameState, CodeExecutableElement targetMethod) {
            for (BitSet set : getSets()) {
                LocalVariable local = frameState.get(set.getName());
                if (local != null) {
                    targetMethod.addParameter(local.createParameter());
                }
            }
        }

        void removeParametersFrom(CodeExecutableElement targetMethod) {
            for (VariableElement var : targetMethod.getParameters().toArray(new VariableElement[0])) {
                for (BitSet set : getSets()) {
                    if (var.getSimpleName().toString().equals(set.getName())) {
                        targetMethod.getParameters().remove(var);
                    }
                }
            }
        }

        void addReferencesTo(FrameState frameState, CodeTreeBuilder builder) {
            for (BitSet set : getSets()) {
                LocalVariable local = frameState.get(set.getName());
                if (local != null) {
                    builder.tree(local.createReference());
                }
            }
        }

        void addReferencesTo(FrameState frameState, CodeTreeBuilder builder, StateQuery... relevantQuery) {
            for (BitSet set : getSets()) {
                LocalVariable local = frameState.get(set.getName());
                if (local != null) {
                    if (set.contains(relevantQuery)) {
                        builder.tree(local.createReference());
                    }
                }
            }
        }

        CodeTree createLoad(FrameState frameState, StateQuery... relevantQuery) {
            return createLoadImpl(getSets(), frameState, false, relevantQuery);
        }

        CodeTree createForceLoad(FrameState frameState, StateQuery... relevantQuery) {
            return createLoadImpl(getSets(), frameState, true, relevantQuery);
        }

        private static CodeTree createLoadImpl(List<? extends BitSet> sets, FrameState frameState, boolean force, StateQuery... relevantQuery) {
            CodeTreeBuilder builder = CodeTreeBuilder.createBuilder();
            for (BitSet bitSet : sets) {
                if (bitSet.contains(relevantQuery)) {
                    builder.tree(bitSet.createLoad(frameState, force));
                }
            }
            return builder.build();
        }

        CodeTree createLoadAll(FrameState frameState, StateQuery relevantQuery) {
            return createLoadImpl(all, frameState, false, relevantQuery);
        }

        CodeTree createLoadFastPath(FrameState frameState, List<SpecializationData> specializations) {
            CodeTreeBuilder builder = CodeTreeBuilder.createBuilder();
            for (BitSet bitSet : getSets()) {
                if (isRelevantForFastPath(bitSet, specializations)) {
                    builder.tree(bitSet.createLoad(frameState));
                }
            }
            return builder.build();
        }

        CodeTree createLoadSlowPath(FrameState frameState, List<SpecializationData> specializations, boolean force) {
            CodeTreeBuilder builder = CodeTreeBuilder.createBuilder();

            for (BitSet bitSet : getSets()) {
                if (isRelevantForSlowPath(bitSet, specializations)) {
                    builder.tree(bitSet.createLoad(frameState, force));
                }
            }
            return builder.build();
        }

        static boolean isRelevantForFastPath(BitSet bitSet, Collection<SpecializationData> usedSpecializations) {
            if (bitSet.getStates().contains(StateQuery.create(SpecializationActive.class, usedSpecializations))) {
                return true;
            }
            if (bitSet.getStates().contains(AOT_PREPARED)) {
                return true;
            }
            for (SpecializationData specialization : usedSpecializations) {
                if (bitSet.getStates().contains(StateQuery.create(EncodedEnumState.class, specialization.getCaches()))) {
                    return true;
                }
            }
            return false;
        }

        @SuppressWarnings("unused")
        static boolean isRelevantForSlowPath(BitSet bitSet, Collection<SpecializationData> usedSpecializations) {
            if (bitSet.getStates().contains(StateQuery.create(SpecializationActive.class, usedSpecializations))) {
                return true;
            }
            if (bitSet.getStates().contains(StateQuery.create(SpecializationExcluded.class, usedSpecializations))) {
                return true;
            }
            for (GuardActive state : bitSet.getStates().queryStates(GuardActive.class)) {
                if (usedSpecializations.contains(state.getDependentSpecialization())) {
                    return true;
                }
            }
            for (SpecializationData specialization : usedSpecializations) {
                if (bitSet.contains(StateQuery.create(EncodedEnumState.class, specialization.getCaches()))) {
                    return true;
                }
            }
            for (ImplicitCastState state : bitSet.getStates().queryStates(ImplicitCastState.class)) {
                if (isImplicitCastUsed(state.node.getPolymorphicExecutable(), usedSpecializations, state.key)) {
                    return true;
                }
            }
            return false;
        }

    }

    public static final class FrameState {

        private final FlatNodeGenFactory factory;
        private final Map<String, LocalVariable> values = new HashMap<>();
        private final Map<String, Boolean> directValues = new HashMap<>();

        private final NodeExecutionMode mode;
        private final CodeExecutableElement method;

        private final List<TypeMirror> caughtTypes = new ArrayList<>();

        private FrameState(FlatNodeGenFactory factory, NodeExecutionMode mode, CodeExecutableElement method) {
            this.factory = factory;
            this.mode = mode;
            this.method = method;
        }

        public void addCaughtException(TypeMirror exceptionType) {
            this.caughtTypes.add(exceptionType);
        }

        public void addThrownExceptions(ExecutableElement calledMethod) {
            TruffleTypes types = ProcessorContext.getInstance().getTypes();
            outer: for (TypeMirror thrownType : calledMethod.getThrownTypes()) {
                if (!ElementUtils.isAssignable(thrownType, ProcessorContext.getInstance().getType(RuntimeException.class))) {
                    if (factory.generatorMode != GeneratorMode.EXPORTED_MESSAGE && ElementUtils.isAssignable(thrownType, types.UnexpectedResultException)) {
                        continue outer;
                    }

                    for (TypeMirror caughtType : caughtTypes) {
                        if (ElementUtils.typeEquals(caughtType, thrownType)) {
                            continue outer;
                        }
                    }

                    boolean found = false;
                    for (TypeMirror foundType : method.getThrownTypes()) {
                        if (ElementUtils.typeEquals(thrownType, foundType)) {
                            found = true;
                            break;
                        }
                    }
                    if (!found) {
                        method.getThrownTypes().add(thrownType);
                    }
                }
            }
        }

        public boolean isInlinedNode() {
            return getBoolean("$inlinedNode", false);
        }

        public void setInlinedNode(boolean b) {
            setBoolean("$inlinedNode", b);
        }

        public NodeExecutionMode getMode() {
            return mode;
        }

        public void setBoolean(String name, boolean value) {
            directValues.put(name, value);
        }

        public boolean getBoolean(String name, boolean defaultValue) {
            Boolean bool = directValues.get(name);
            if (bool == null) {
                return defaultValue;
            } else {
                return bool;
            }
        }

        public boolean isSpecializationClassInitialized(SpecializationData specialization) {
            return getBoolean(createSpecializationClassInitialized(specialization), false);
        }

        public void setSpecializationClassInitialized(SpecializationData specialization, boolean b) {
            setBoolean(createSpecializationClassInitialized(specialization), b);
        }

        private static String createSpecializationClassInitialized(SpecializationData specialization) {
            return createSpecializationLocalName(specialization) + "$initialized";
        }

        public static FrameState load(FlatNodeGenFactory factory, ExecutableTypeData type, int varargsThreshold, NodeExecutionMode mode, CodeExecutableElement method) {
            FrameState context = new FrameState(factory, mode, method);
            context.loadEvaluatedValues(type, varargsThreshold);
            return context;
        }

        private void loadEvaluatedValues(ExecutableTypeData executedType, int varargsThreshold) {
            TypeMirror frame = executedType.getFrameParameter();
            if (frame == null) {
                removeValue(FRAME_VALUE);
            } else {
                set(FRAME_VALUE, new LocalVariable(frame, FRAME_VALUE, null));
            }
            for (NodeFieldData field : factory.node.getFields()) {
                String fieldName = fieldValueName(field);
                CodeTree lookupValue;
                if (getMode().isUncached()) {
                    lookupValue = CodeTreeBuilder.createBuilder().defaultValue(field.getType()).build();
                } else {
                    lookupValue = CodeTreeBuilder.createBuilder().string("this.", field.getName()).build();
                }
                values.put(fieldName, new LocalVariable(field.getType(), fieldName, lookupValue));
            }
            boolean varargs = needsVarargs(false, varargsThreshold);
            List<TypeMirror> evaluatedParameter = executedType.getEvaluatedParameters();
            int evaluatedIndex = 0;
            for (int executionIndex = 0; executionIndex < factory.node.getExecutionCount(); executionIndex++) {
                NodeExecutionData execution = factory.node.getChildExecutions().get(executionIndex);
                if (evaluatedIndex < executedType.getEvaluatedCount()) {
                    TypeMirror evaluatedType = evaluatedParameter.get(evaluatedIndex);
                    LocalVariable value = createValue(execution, evaluatedType);
                    if (varargs) {
                        value = value.accessWith(createReadVarargs(evaluatedIndex));
                    }
                    values.put(value.getName(), value.makeOriginal());
                    evaluatedIndex++;
                }
            }
        }

        public static FrameState load(FlatNodeGenFactory factory, NodeExecutionMode mode, CodeExecutableElement method) {
            return load(factory, factory.createExecuteAndSpecializeType(), Integer.MAX_VALUE, mode, method);
        }

        public FrameState copy() {
            FrameState copy = new FrameState(factory, mode, method);
            copy.values.putAll(values);
            copy.caughtTypes.addAll(caughtTypes);
            copy.directValues.putAll(directValues);
            return copy;
        }

        private static String fieldValueName(NodeFieldData field) {
            return field.getName() + "Value";
        }

        @SuppressWarnings("static-method")
        public LocalVariable createValue(NodeExecutionData execution, TypeMirror type) {
            return new LocalVariable(type, valueName(execution), null);
        }

        public static String valueName(NodeExecutionData execution) {
            return execution.getName() + "Value";
        }

        public void set(String id, LocalVariable var) {
            values.put(id, var);
        }

        public void clear(String id) {
            values.remove(id);
        }

        public void set(NodeExecutionData execution, LocalVariable var) {
            set(valueName(execution), var);
        }

        public LocalVariable getCacheInitialized(SpecializationData specialization, CacheExpression cache) {
            String name = factory.createFieldName(specialization, cache);
            return get(name);
        }

        public LocalVariable getCacheClassInitialized(CacheExpression cache) {
            if (cache.getSharedGroup() == null) {
                // only used for shared caches
                return null;
            }
            return get(createCacheClassInitializedKey(cache));
        }

        private String createCacheClassInitializedKey(CacheExpression cache) {
            String name = factory.createFieldName(null, cache);
            String key = name + "$wrapper";
            return key;
        }

        public LocalVariable get(String id) {
            return values.get(id);
        }

        public LocalVariable getValue(NodeExecutionData execution) {
            return get(valueName(execution));
        }

        public LocalVariable getValue(int signatureIndex) {
            List<NodeExecutionData> childExecutions = factory.node.getChildExecutions();
            if (signatureIndex < childExecutions.size()) {
                return getValue(childExecutions.get(signatureIndex));
            } else {
                return null;
            }
        }

        public void removeValue(String id) {
            values.remove(id);
        }

        public void setValue(NodeExecutionData execution, LocalVariable var) {
            values.put(valueName(execution), var);
        }

        private boolean needsVarargs(boolean requireLoaded, int varArgsThreshold) {
            int size = 0;
            for (NodeExecutionData execution : factory.node.getChildExecutions()) {
                if (requireLoaded && getValue(execution) == null) {
                    continue;
                }
                size++;
            }
            return size >= varArgsThreshold;
        }

        private static CodeTree createReadVarargs(int i) {
            return CodeTreeBuilder.createBuilder().string("args_[").string(String.valueOf(i)).string("]").build();
        }

        public void addReferencesTo(CodeTreeBuilder builder, String... optionalNames) {
            for (String var : optionalNames) {
                LocalVariable local = values.get(var);
                if (local != null) {
                    builder.tree(local.createReference());
                }
            }

            List<NodeExecutionData> executions = factory.node.getChildExecutions();
            for (NodeExecutionData execution : executions) {
                LocalVariable var = getValue(execution);
                if (var != null) {
                    builder.startGroup().tree(var.createReference()).end();
                }
            }

            for (VariableElement arg : factory.plugs.additionalArguments()) {
                builder.variable(arg);
            }
        }

        public void addParametersTo(CodeExecutableElement targetMethod, int varArgsThreshold, String... optionalNames) {
            for (String var : optionalNames) {
                LocalVariable local = values.get(var);
                if (local != null) {
                    targetMethod.addParameter(local.createParameter());
                }
            }
            if (needsVarargs(true, varArgsThreshold)) {
                targetMethod.addParameter(new CodeVariableElement(factory.getType(Object[].class), "args_"));
                targetMethod.setVarArgs(true);
            } else {
                for (NodeExecutionData execution : factory.node.getChildExecutions()) {
                    LocalVariable var = getValue(execution);
                    if (var != null) {
                        targetMethod.addParameter(var.createParameter());
                    }
                }
            }
            for (VariableElement arg : factory.plugs.additionalArguments()) {
                targetMethod.addParameter(arg);
            }
        }

        @Override
        public String toString() {
            return "LocalContext [values=" + values + "]";
        }

    }

    public static final class LocalVariable {

        private final TypeMirror typeMirror;
        private final CodeTree accessorTree;
        private final String name;

        LocalVariable(TypeMirror typeMirror, String name, CodeTree accessorTree) {
            Objects.requireNonNull(typeMirror);
            this.typeMirror = typeMirror;
            this.accessorTree = accessorTree;
            this.name = name;
        }

        public String getName() {
            return name;
        }

        private static String createNextName(String name) {
            return name + "_";
        }

        public TypeMirror getTypeMirror() {
            return typeMirror;
        }

        public CodeVariableElement createParameter() {
            return new CodeVariableElement(getTypeMirror(), getName());
        }

        public CodeTree createDeclaration(CodeTree init) {
            return CodeTreeBuilder.createBuilder().declaration(getTypeMirror(), getName(), init).build();
        }

        public CodeTree createReference() {
            if (accessorTree != null) {
                return accessorTree;
            } else {
                return CodeTreeBuilder.singleString(getName());
            }
        }

        public LocalVariable newType(TypeMirror newType) {
            return new LocalVariable(newType, name, accessorTree);
        }

        public LocalVariable accessWith(CodeTree tree) {
            return new LocalVariable(typeMirror, name, tree);
        }

        public LocalVariable nextName() {
            return new LocalVariable(typeMirror, createNextName(name), accessorTree);
        }

        public LocalVariable makeOriginal() {
            return new LocalVariable(typeMirror, name, accessorTree);
        }

        public LocalVariable makeGeneric(ProcessorContext context) {
            return newType(context.getType(Object.class));
        }

        @Override
        public String toString() {
            return "Local[type = " + getTypeMirror() + ", name = " + name + ", accessWith = " + accessorTree + "]";
        }

    }

    private static class BoxingSplit {

        private final SpecializationGroup group;
        private final TypeMirror[] primitiveSignature;

        BoxingSplit(SpecializationGroup group, TypeMirror[] primitiveSignature) {
            this.group = group;
            this.primitiveSignature = primitiveSignature;
        }

        public String getName() {
            StringBuilder b = new StringBuilder();
            String sep = "";
            for (TypeMirror typeMirror : primitiveSignature) {
                b.append(sep).append(firstLetterLowerCase(getSimpleName(typeMirror)));
                sep = "_";
            }
            return b.toString();
        }

    }

    enum NodeExecutionMode {

        FAST_PATH,
        SLOW_PATH,
        UNCACHED,
        FALLBACK_GUARD;

        public boolean isGuardFallback() {
            return this == FALLBACK_GUARD;
        }

        public boolean isUncached() {
            return this == NodeExecutionMode.UNCACHED;
        }

        public boolean isSlowPath() {
            return this == NodeExecutionMode.SLOW_PATH;
        }

        public final boolean isFastPath() {
            return this == FAST_PATH;
        }

    }

}<|MERGE_RESOLUTION|>--- conflicted
+++ resolved
@@ -40,11 +40,8 @@
  */
 package com.oracle.truffle.dsl.processor.generator;
 
-<<<<<<< HEAD
-=======
 import static com.oracle.truffle.dsl.processor.ProcessorContext.types;
 import static com.oracle.truffle.dsl.processor.generator.GeneratorUtils.createTransferToInterpreterAndInvalidate;
->>>>>>> 4ac9f623
 import static com.oracle.truffle.dsl.processor.java.ElementUtils.boxType;
 import static com.oracle.truffle.dsl.processor.java.ElementUtils.executableEquals;
 import static com.oracle.truffle.dsl.processor.java.ElementUtils.firstLetterLowerCase;
@@ -210,11 +207,7 @@
     private NodeConstants nodeConstants;
 
     private final GeneratorMode generatorMode;
-<<<<<<< HEAD
-    private final NodeGeneratorPlugs plugs;
-=======
     private final NodeStateResult state;
->>>>>>> 4ac9f623
 
     public enum GeneratorMode {
         DEFAULT,
@@ -234,19 +227,8 @@
     public FlatNodeGenFactory(ProcessorContext context, GeneratorMode mode, NodeData node,
                     Collection<NodeData> stateSharingNodes,
                     Map<CacheExpression, String> sharedCaches,
-<<<<<<< HEAD
-                    StaticConstants constants) {
-        this(context, mode, node, stateSharingNodes, sharedCaches, constants, NodeGeneratorPlugs.DEFAULT);
-    }
-
-    public FlatNodeGenFactory(ProcessorContext context, GeneratorMode mode, NodeData node,
-                    Collection<NodeData> stateSharingNodes,
-                    Map<CacheExpression, String> sharedCaches,
-                    StaticConstants constants, NodeGeneratorPlugs plugs) {
-=======
                     StaticConstants constants,
                     NodeConstants nodeConstants) {
->>>>>>> 4ac9f623
         Objects.requireNonNull(node);
         this.plugs = plugs;
         this.generatorMode = mode;
@@ -3081,15 +3063,11 @@
             builder.tree(allMultiState.createContains(frameState, AOT_PREPARED));
             builder.end().startBlock();
             builder.startStatement().startCall("this.resetAOT_");
-<<<<<<< HEAD
-            builder.end().end();
-=======
             if (inlined) {
                 builder.tree(frameState.getValue(INLINED_NODE_INDEX).createReference());
             }
             builder.end().end();
             builder.tree(multiState.createLoadSlowPath(frameState, node.getReachableSpecializations(), true));
->>>>>>> 4ac9f623
             builder.end();
         }
 
@@ -4701,95 +4679,6 @@
             BlockState ifCount = BlockState.NONE;
             cachedTriples.addAll(0, createSpecializationActive(frameState, group, allowedSpecializations));
             ifCount = ifCount.add(IfTriple.materialize(builder, IfTriple.optimize(cachedTriples), false));
-<<<<<<< HEAD
-            cachedTriples = new ArrayList<>(); // reset current triples
-
-            String specializationLocalName = null;
-            if (useSpecializationClass) {
-                specializationLocalName = createSpecializationLocalName(specialization);
-                builder.tree(loadSpecializationClass(frameState, specialization));
-                if (specialization.getMaximumNumberOfInstances() > 1) {
-                    builder.startWhile();
-                } else {
-                    builder.startIf();
-                }
-                builder.string(specializationLocalName, " != null");
-                builder.end();
-                builder.startBlock();
-                ifCount = ifCount.incrementIf();
-            }
-
-            if (specialization != null && !specialization.getAssumptionExpressions().isEmpty()) {
-                BlockState state = IfTriple.materialize(builder, createAssumptionCheck(frameState, specialization, NodeExecutionMode.FAST_PATH, false), false);
-                builder.tree(plugs.createTransferToInterpreterAndInvalidate());
-                builder.tree(createRemoveThis(builder, frameState, forType, specialization));
-                builder.end(state.blockCount);
-            }
-
-            boolean extractInBoundary = false;
-            boolean pushEncapsulatingNode = false;
-            // if library is used in guard we need to push encapsulating node early
-            // otherwise we can push it behind the guard
-            boolean libraryInGuard = false;
-            if (specialization != null) {
-                libraryInGuard = specialization.isAnyLibraryBoundInGuard();
-                pushEncapsulatingNode = specialization.needsPushEncapsulatingNode();
-                extractInBoundary = specialization.needsTruffleBoundary();
-                if (extractInBoundary && specialization.needsVirtualFrame()) {
-                    // Cannot extract to boundary with a virtual frame.
-                    extractInBoundary = false;
-                }
-            }
-            List<IfTriple> nonBoundaryGuards = new ArrayList<>();
-            guards: for (Iterator<GuardExpression> iterator = guardExpressions.iterator(); iterator.hasNext();) {
-                GuardExpression guard = iterator.next();
-                Set<CacheExpression> caches = group.getSpecialization().getBoundCaches(guard.getExpression(), true);
-                for (CacheExpression cache : caches) {
-                    if (cache.isAlwaysInitialized() && cache.isRequiresBoundary()) {
-                        break guards;
-                    }
-                }
-                nonBoundaryGuards.addAll(initializeCaches(frameState, mode, group, caches, true, false));
-                nonBoundaryGuards.add(createMethodGuardCheck(frameState, group.getSpecialization(), guard, mode));
-                iterator.remove();
-            }
-
-            if (pushEncapsulatingNode && libraryInGuard) {
-                GeneratorUtils.pushEncapsulatingNode(builder, "this");
-                builder.startTryBlock();
-            }
-
-            for (Iterator<GuardExpression> iterator = guardExpressions.iterator(); iterator.hasNext();) {
-                GuardExpression guard = iterator.next();
-                Set<CacheExpression> caches = group.getSpecialization().getBoundCaches(guard.getExpression(), true);
-                nonBoundaryGuards.addAll(initializeCaches(frameState, mode, group, caches, true, false));
-                nonBoundaryGuards.add(createMethodGuardCheck(frameState, group.getSpecialization(), guard, mode));
-            }
-
-            FrameState innerFrameState = frameState;
-
-            BlockState nonBoundaryIfCount = BlockState.NONE;
-
-            CodeTreeBuilder innerBuilder;
-            if (extractInBoundary) {
-                innerFrameState = frameState.copy();
-                for (CacheExpression cache : specialization.getCaches()) {
-                    if (cache.isAlwaysInitialized()) {
-                        setCacheInitialized(innerFrameState, specialization, cache, false);
-                    }
-                }
-                nonBoundaryIfCount = nonBoundaryIfCount.add(IfTriple.materialize(builder, IfTriple.optimize(nonBoundaryGuards), false));
-                innerBuilder = extractInBoundaryMethod(builder, frameState, specialization);
-
-                for (NodeExecutionData execution : specialization.getNode().getChildExecutions()) {
-                    int index = forType.getVarArgsIndex(forType.getParameterIndex(execution.getIndex()));
-                    if (index != -1) {
-                        LocalVariable var = innerFrameState.getValue(execution);
-                        innerFrameState.set(execution, var.accessWith(CodeTreeBuilder.singleString(var.getName())));
-                    }
-                }
-=======
->>>>>>> 4ac9f623
 
             if (specialization == null) {
                 prev = visitSpecializationGroupChildren(builder, frameState.copy(), prev, group, forType, allowedSpecializations);
