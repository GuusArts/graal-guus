/*
 * Copyright (c) 2014, 2015, Oracle and/or its affiliates. All rights reserved.
 * DO NOT ALTER OR REMOVE COPYRIGHT NOTICES OR THIS FILE HEADER.
 *
 * This code is free software; you can redistribute it and/or modify it
 * under the terms of the GNU General Public License version 2 only, as
 * published by the Free Software Foundation.
 *
 * This code is distributed in the hope that it will be useful, but WITHOUT
 * ANY WARRANTY; without even the implied warranty of MERCHANTABILITY or
 * FITNESS FOR A PARTICULAR PURPOSE.  See the GNU General Public License
 * version 2 for more details (a copy is included in the LICENSE file that
 * accompanied this code).
 *
 * You should have received a copy of the GNU General Public License version
 * 2 along with this work; if not, write to the Free Software Foundation,
 * Inc., 51 Franklin St, Fifth Floor, Boston, MA 02110-1301 USA.
 *
 * Please contact Oracle, 500 Oracle Parkway, Redwood Shores, CA 94065 USA
 * or visit www.oracle.com if you need additional information or have any
 * questions.
 */
package com.oracle.graal.lir.stackslotalloc;

import static com.oracle.graal.api.code.ValueUtil.*;

import java.util.*;
import java.util.function.*;

import com.oracle.graal.api.code.*;
import com.oracle.graal.api.meta.*;
import com.oracle.graal.compiler.common.cfg.*;
import com.oracle.graal.debug.*;
import com.oracle.graal.debug.Debug.Scope;
import com.oracle.graal.debug.internal.*;
import com.oracle.graal.lir.*;
import com.oracle.graal.lir.LIRInstruction.OperandFlag;
import com.oracle.graal.lir.LIRInstruction.OperandMode;
import com.oracle.graal.lir.framemap.*;
import com.oracle.graal.lir.gen.*;
import com.oracle.graal.lir.gen.LIRGeneratorTool.SpillMoveFactory;
import com.oracle.graal.lir.phases.*;
import com.oracle.graal.options.*;

/**
 * Linear Scan {@link StackSlotAllocator}.
 * <p>
 * <b>Remark:</b> The analysis works under the assumption that a stack slot is no longer live after
 * its last usage. If an {@link LIRInstruction instruction} transfers the raw address of the stack
 * slot to another location, e.g. a registers, and this location is referenced later on, the
 * {@link com.oracle.graal.lir.LIRInstruction.Use usage} of the stack slot must be marked with the
 * {@link OperandFlag#UNINITIALIZED}. Otherwise the stack slot might be reused and its content
 * destroyed.
 */
public final class LSStackSlotAllocator extends AllocationPhase implements StackSlotAllocator {

    public static class Options {
        // @formatter:off
        @Option(help = "Use linear scan stack slot allocation.", type = OptionType.Debug)
        public static final OptionValue<Boolean> LIROptLSStackSlotAllocator = new OptionValue<>(true);
        // @formatter:on
    }

    private static final DebugTimer MainTimer = Debug.timer("LSStackSlotAllocator");
    private static final DebugTimer NumInstTimer = Debug.timer("LSStackSlotAllocator[NumberInstruction]");
    private static final DebugTimer BuildIntervalsTimer = Debug.timer("LSStackSlotAllocator[BuildIntervals]");
    private static final DebugTimer VerifyIntervalsTimer = Debug.timer("LSStackSlotAllocator[VerifyIntervals]");
    private static final DebugTimer AllocateSlotsTimer = Debug.timer("LSStackSlotAllocator[AllocateSlots]");
    private static final DebugTimer AssignSlotsTimer = Debug.timer("LSStackSlotAllocator[AssignSlots]");

    @Override
<<<<<<< HEAD
    protected <B extends AbstractBlockBase<B>> void run(TargetDescription target, LIRGenerationResult lirGenRes, List<B> codeEmittingOrder, List<B> linearScanOrder) {
=======
    protected <B extends AbstractBlock<B>> void run(TargetDescription target, LIRGenerationResult lirGenRes, List<B> codeEmittingOrder, List<B> linearScanOrder, SpillMoveFactory spillMoveFactory) {
>>>>>>> 4942944d
        lirGenRes.buildFrameMap(this);
    }

    public void allocateStackSlots(FrameMapBuilderTool builder, LIRGenerationResult res) {
        try (TimerCloseable t = MainTimer.start()) {
            new Allocator(res.getLIR(), builder).allocate();
        }
    }

    private static final class Allocator {
        private final LIR lir;
        private final FrameMapBuilderTool frameMapBuilder;
        private final StackInterval[] stackSlotMap;
        private final PriorityQueue<StackInterval> unhandled;
        private final PriorityQueue<StackInterval> active;
        private final List<? extends AbstractBlockBase<?>> sortedBlocks;
        private final int maxOpId;

        private Allocator(LIR lir, FrameMapBuilderTool frameMapBuilder) {
            this.lir = lir;
            this.frameMapBuilder = frameMapBuilder;
            this.stackSlotMap = new StackInterval[frameMapBuilder.getNumberOfStackSlots()];
            this.sortedBlocks = lir.getControlFlowGraph().getBlocks();

            // insert by from
            this.unhandled = new PriorityQueue<>((a, b) -> a.from() - b.from());
            // insert by to
            this.active = new PriorityQueue<>((a, b) -> a.to() - b.to());

            try (TimerCloseable t = NumInstTimer.start()) {
                // step 1: number instructions
                this.maxOpId = numberInstructions(lir, sortedBlocks);
            }
        }

        private void allocate() {
            Debug.dump(lir, "After StackSlot numbering");

            long currentFrameSize = Debug.isMeterEnabled() ? frameMapBuilder.getFrameMap().currentFrameSize() : 0;
            Set<LIRInstruction> usePos;
            // step 2: build intervals
            try (Scope s = Debug.scope("StackSlotAllocationBuildIntervals"); Indent indent = Debug.logAndIndent("BuildIntervals"); TimerCloseable t = BuildIntervalsTimer.start()) {
                usePos = buildIntervals();
            }
            // step 3: verify intervals
            if (Debug.isEnabled()) {
                try (TimerCloseable t = VerifyIntervalsTimer.start()) {
                    verifyIntervals();
                }
            }
            if (Debug.isDumpEnabled()) {
                dumpIntervals("Before stack slot allocation");
            }
            // step 4: allocate stack slots
            try (TimerCloseable t = AllocateSlotsTimer.start()) {
                allocateStackSlots();
            }
            if (Debug.isDumpEnabled()) {
                dumpIntervals("After stack slot allocation");
            }

            // step 5: assign stack slots
            try (TimerCloseable t = AssignSlotsTimer.start()) {
                assignStackSlots(usePos);
            }
            Debug.dump(lir, "After StackSlot assignment");
            if (Debug.isMeterEnabled()) {
                StackSlotAllocator.allocatedFramesize.add(frameMapBuilder.getFrameMap().currentFrameSize() - currentFrameSize);
            }
        }

        // ====================
        // step 1: number instructions
        // ====================

        /**
         * Numbers all instructions in all blocks.
         *
         * @return The id of the last operation.
         */
        private static int numberInstructions(LIR lir, List<? extends AbstractBlockBase<?>> sortedBlocks) {
            int opId = 0;
            int index = 0;
            for (AbstractBlockBase<?> block : sortedBlocks) {

                List<LIRInstruction> instructions = lir.getLIRforBlock(block);

                int numInst = instructions.size();
                for (int j = 0; j < numInst; j++) {
                    LIRInstruction op = instructions.get(j);
                    op.setId(opId);

                    index++;
                    opId += 2; // numbering of lirOps by two
                }
            }
            assert (index << 1) == opId : "must match: " + (index << 1);
            return opId - 2;
        }

        // ====================
        // step 2: build intervals
        // ====================

        private Set<LIRInstruction> buildIntervals() {
            return new FixPointIntervalBuilder(lir, stackSlotMap, maxOpId()).build();
        }

        // ====================
        // step 3: verify intervals
        // ====================

        private void verifyIntervals() {
            forEachInterval(interval -> {
                assert interval.verify(maxOpId());
            });
        }

        // ====================
        // step 4: allocate stack slots
        // ====================

        private void allocateStackSlots() {
            // create unhandled lists
            forEachInterval(unhandled::add);

            for (StackInterval current = activateNext(); current != null; current = activateNext()) {
                try (Indent indent = Debug.logAndIndent("allocate %s", current)) {
                    allocateSlot(current);
                }
            }

        }

        private void allocateSlot(StackInterval current) {
            VirtualStackSlot virtualSlot = current.getOperand();
            final StackSlot location;
            if (virtualSlot instanceof VirtualStackSlotRange) {
                // No reuse of ranges (yet).
                VirtualStackSlotRange slotRange = (VirtualStackSlotRange) virtualSlot;
                location = frameMapBuilder.getFrameMap().allocateStackSlots(slotRange.getSlots(), slotRange.getObjects());
                StackSlotAllocator.virtualFramesize.add(frameMapBuilder.getFrameMap().spillSlotRangeSize(slotRange.getSlots()));
                StackSlotAllocator.allocatedSlots.increment();
            } else {
                assert virtualSlot instanceof SimpleVirtualStackSlot : "Unexpected VirtualStackSlot type: " + virtualSlot;
                StackSlot slot = findFreeSlot((SimpleVirtualStackSlot) virtualSlot);
                if (slot != null) {
                    /*
                     * Free stack slot available. Note that we create a new one because the kind
                     * might not match.
                     */
                    location = StackSlot.get(current.kind(), slot.getRawOffset(), slot.getRawAddFrameSize());
                    StackSlotAllocator.reusedSlots.increment();
                    Debug.log(1, "Reuse stack slot %s (reallocated from %s) for virtual stack slot %s", location, slot, virtualSlot);
                } else {
                    // Allocate new stack slot.
                    location = frameMapBuilder.getFrameMap().allocateSpillSlot(virtualSlot.getLIRKind());
                    StackSlotAllocator.virtualFramesize.add(frameMapBuilder.getFrameMap().spillSlotSize(virtualSlot.getLIRKind()));
                    StackSlotAllocator.allocatedSlots.increment();
                    Debug.log(1, "New stack slot %s for virtual stack slot %s", location, virtualSlot);
                }
            }
            Debug.log("Allocate location %s for interval %s", location, current);
            current.setLocation(location);
        }

        private static enum SlotSize {
            Size1,
            Size2,
            Size4,
            Size8,
            Illegal;
        }

        private SlotSize forKind(LIRKind kind) {
            switch (frameMapBuilder.getFrameMap().spillSlotSize(kind)) {
                case 1:
                    return SlotSize.Size1;
                case 2:
                    return SlotSize.Size2;
                case 4:
                    return SlotSize.Size4;
                case 8:
                    return SlotSize.Size8;
                default:
                    return SlotSize.Illegal;
            }
        }

        private EnumMap<SlotSize, Deque<StackSlot>> freeSlots;

        /**
         * @return The list of free stack slots for {@code size} or {@code null} if there is none.
         */
        private Deque<StackSlot> getOrNullFreeSlots(SlotSize size) {
            if (freeSlots == null) {
                return null;
            }
            return freeSlots.get(size);
        }

        /**
         * @return the list of free stack slots for {@code size}. If there is none a list is
         *         created.
         */
        private Deque<StackSlot> getOrInitFreeSlots(SlotSize size) {
            assert size != SlotSize.Illegal;
            Deque<StackSlot> freeList;
            if (freeSlots != null) {
                freeList = freeSlots.get(size);
            } else {
                freeSlots = new EnumMap<>(SlotSize.class);
                freeList = null;
            }
            if (freeList == null) {
                freeList = new ArrayDeque<>();
                freeSlots.put(size, freeList);
            }
            assert freeList != null;
            return freeList;
        }

        /**
         * Gets a free stack slot for {@code slot} or {@code null} if there is none.
         */
        private StackSlot findFreeSlot(SimpleVirtualStackSlot slot) {
            assert slot != null;
            SlotSize size = forKind(slot.getLIRKind());
            if (size == SlotSize.Illegal) {
                return null;
            }
            Deque<StackSlot> freeList = getOrNullFreeSlots(size);
            if (freeList == null) {
                return null;
            }
            return freeList.pollLast();
        }

        /**
         * Adds a stack slot to the list of free slots.
         */
        private void freeSlot(StackSlot slot) {
            SlotSize size = forKind(slot.getLIRKind());
            if (size == SlotSize.Illegal) {
                return;
            }
            getOrInitFreeSlots(size).addLast(slot);
        }

        /**
         * Gets the next unhandled interval and finishes handled intervals.
         */
        private StackInterval activateNext() {
            if (unhandled.isEmpty()) {
                return null;
            }
            StackInterval next = unhandled.poll();
            // finish handled intervals
            for (int id = next.from(); activePeekId() < id;) {
                finished(active.poll());
            }
            Debug.log("active %s", next);
            active.add(next);
            return next;
        }

        /**
         * Gets the lowest {@link StackInterval#to() end position} of all active intervals. If there
         * is none {@link Integer#MAX_VALUE} is returned.
         */
        private int activePeekId() {
            StackInterval first = active.peek();
            if (first == null) {
                return Integer.MAX_VALUE;
            }
            return first.to();
        }

        /**
         * Finishes {@code interval} by adding its location to the list of free stack slots.
         */
        private void finished(StackInterval interval) {
            StackSlot location = interval.location();
            Debug.log("finished %s (freeing %s)", interval, location);
            freeSlot(location);
        }

        // ====================
        // step 5: assign stack slots
        // ====================

        private void assignStackSlots(Set<LIRInstruction> usePos) {
            for (LIRInstruction op : usePos) {
                op.forEachInput(this::assignSlot);
                op.forEachAlive(this::assignSlot);
                op.forEachState(this::assignSlot);

                op.forEachTemp(this::assignSlot);
                op.forEachOutput(this::assignSlot);
            }
        }

        /**
         * @see ValueProcedure
         * @param value
         * @param mode
         * @param flags
         */
        private Value assignSlot(Value value, OperandMode mode, EnumSet<OperandFlag> flags) {
            if (isVirtualStackSlot(value)) {
                VirtualStackSlot slot = asVirtualStackSlot(value);
                StackInterval interval = get(slot);
                assert interval != null;
                return interval.location();
            }
            return value;
        }

        // ====================
        //
        // ====================

        /**
         * Gets the highest instruction id.
         */
        private int maxOpId() {
            return maxOpId;
        }

        private StackInterval get(VirtualStackSlot stackSlot) {
            return stackSlotMap[stackSlot.getId()];
        }

        private void forEachInterval(Consumer<StackInterval> proc) {
            for (StackInterval interval : stackSlotMap) {
                if (interval != null) {
                    proc.accept(interval);
                }
            }
        }

        private void dumpIntervals(String label) {
            Debug.dump(stackSlotMap, label);
        }

    }
}<|MERGE_RESOLUTION|>--- conflicted
+++ resolved
@@ -69,11 +69,7 @@
     private static final DebugTimer AssignSlotsTimer = Debug.timer("LSStackSlotAllocator[AssignSlots]");
 
     @Override
-<<<<<<< HEAD
-    protected <B extends AbstractBlockBase<B>> void run(TargetDescription target, LIRGenerationResult lirGenRes, List<B> codeEmittingOrder, List<B> linearScanOrder) {
-=======
-    protected <B extends AbstractBlock<B>> void run(TargetDescription target, LIRGenerationResult lirGenRes, List<B> codeEmittingOrder, List<B> linearScanOrder, SpillMoveFactory spillMoveFactory) {
->>>>>>> 4942944d
+    protected <B extends AbstractBlockBase<B>> void run(TargetDescription target, LIRGenerationResult lirGenRes, List<B> codeEmittingOrder, List<B> linearScanOrder, SpillMoveFactory spillMoveFactory) {
         lirGenRes.buildFrameMap(this);
     }
 
