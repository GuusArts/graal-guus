/*
 * Copyright (c) 2009, 2012, Oracle and/or its affiliates. All rights reserved.
 * DO NOT ALTER OR REMOVE COPYRIGHT NOTICES OR THIS FILE HEADER.
 *
 * This code is free software; you can redistribute it and/or modify it
 * under the terms of the GNU General Public License version 2 only, as
 * published by the Free Software Foundation.
 *
 * This code is distributed in the hope that it will be useful, but WITHOUT
 * ANY WARRANTY; without even the implied warranty of MERCHANTABILITY or
 * FITNESS FOR A PARTICULAR PURPOSE.  See the GNU General Public License
 * version 2 for more details (a copy is included in the LICENSE file that
 * accompanied this code).
 *
 * You should have received a copy of the GNU General Public License version
 * 2 along with this work; if not, write to the Free Software Foundation,
 * Inc., 51 Franklin St, Fifth Floor, Boston, MA 02110-1301 USA.
 *
 * Please contact Oracle, 500 Oracle Parkway, Redwood Shores, CA 94065 USA
 * or visit www.oracle.com if you need additional information or have any
 * questions.
 */
package com.oracle.graal.compiler.gen;

import static com.oracle.graal.api.code.ValueUtil.*;
import static com.oracle.graal.api.meta.Value.*;
import static com.oracle.graal.lir.LIR.*;
import static com.oracle.graal.lir.LIRValueUtil.*;
import static com.oracle.graal.phases.GraalOptions.*;

import java.util.*;

import com.oracle.graal.api.code.*;
import com.oracle.graal.api.meta.*;
import com.oracle.graal.asm.*;
import com.oracle.graal.debug.*;
import com.oracle.graal.debug.Debug.Scope;
import com.oracle.graal.graph.*;
import com.oracle.graal.lir.*;
import com.oracle.graal.lir.StandardOp.BlockEndOp;
import com.oracle.graal.lir.StandardOp.LabelOp;
import com.oracle.graal.lir.StandardOp.NoOp;
import com.oracle.graal.nodes.*;
import com.oracle.graal.nodes.calc.*;
import com.oracle.graal.nodes.cfg.*;
import com.oracle.graal.nodes.spi.*;
import com.oracle.graal.nodes.type.*;
import com.oracle.graal.options.*;
import com.oracle.graal.phases.util.*;

/**
 * This class traverses the HIR instructions and generates LIR instructions from them.
 */
public abstract class LIRGenerator implements ArithmeticLIRGenerator, LIRGeneratorTool, LIRTypeTool {

    public static class Options {
        // @formatter:off
        @Option(help = "Print HIR along side LIR as the latter is generated")
        public static final OptionValue<Boolean> PrintIRWithLIR = new OptionValue<>(false);
        @Option(help = "The trace level for the LIR generator")
        public static final OptionValue<Integer> TraceLIRGeneratorLevel = new OptionValue<>(0);
        // @formatter:on
    }

    private final Providers providers;
    private final CallingConvention cc;

    private DebugInfoBuilder debugInfoBuilder;

    protected AbstractBlock<?> currentBlock;
    private final int traceLevel;
    private final boolean printIRWithLIR;

    /**
     * Handle for an operation that loads a constant into a variable. The operation starts in the
     * first block where the constant is used but will eventually be
     * {@linkplain LIRGenerator#insertConstantLoads() moved} to a block dominating all usages of the
     * constant.
     */
    public static class LoadConstant implements Comparable<LoadConstant> {
        /**
         * The index of {@link #op} within {@link #block}'s instruction list or -1 if {@code op} is
         * to be moved to a dominator block.
         */
        int index;

        /**
         * The operation that loads the constant.
         */
        private final LIRInstruction op;

        /**
         * The block that does or will contain {@link #op}. This is initially the block where the
         * first usage of the constant is seen during LIR generation.
         */
        Block block;

        /**
         * The variable into which the constant is loaded.
         */
        final Variable variable;

        public LoadConstant(Variable variable, Block block, int index, LIRInstruction op) {
            this.variable = variable;
            this.block = block;
            this.index = index;
            this.op = op;
        }

        /**
         * Sorts {@link LoadConstant} objects according to their enclosing blocks. This is used to
         * group loads per block in {@link LIRGenerator#insertConstantLoads()}.
         */
        public int compareTo(LoadConstant o) {
            if (block.getId() < o.block.getId()) {
                return -1;
            }
            if (block.getId() > o.block.getId()) {
                return 1;
            }
            return 0;
        }

        @Override
        public String toString() {
            return block + "#" + op;
        }

        /**
         * Removes the {@link #op} from its original location if it is still at that location.
         */
        public void unpin(LIR lir) {
            if (index >= 0) {
                // Replace the move with a filler op so that the operation
                // list does not need to be adjusted.
                List<LIRInstruction> instructions = lir.getLIRforBlock(block);
                instructions.set(index, new NoOp(null, -1));
                index = -1;
            }
        }
    }

    Map<Constant, LoadConstant> constantLoads;

    protected LIRGenerationResult res;

    /**
     * set this before using the LIRGenerator
     * 
     * TODO this should be removed
     */
    void setDebugInfoBuilder(DebugInfoBuilder builder) {
        debugInfoBuilder = builder;
    }

    /**
     * Checks whether the supplied constant can be used without loading it into a register for store
     * operations, i.e., on the right hand side of a memory access.
     * 
     * @param c The constant to check.
     * @return True if the constant can be used directly, false if the constant needs to be in a
     *         register.
     */
    public abstract boolean canStoreConstant(Constant c, boolean isCompressed);

    public LIRGenerator(Providers providers, CallingConvention cc, LIRGenerationResult res) {
        this.res = res;
        this.providers = providers;
        this.cc = cc;
        this.traceLevel = Options.TraceLIRGeneratorLevel.getValue();
        this.printIRWithLIR = Options.PrintIRWithLIR.getValue();
    }

    /**
     * Returns true if the redundant move elimination optimization should be done after register
     * allocation.
     */
    public boolean canEliminateRedundantMoves() {
        return true;
    }

    @Override
    public TargetDescription target() {
        return getCodeCache().getTarget();
    }

    protected Providers getProviders() {
        return providers;
    }

    @Override
    public MetaAccessProvider getMetaAccess() {
        return providers.getMetaAccess();
    }

    @Override
    public CodeCacheProvider getCodeCache() {
        return providers.getCodeCache();
    }

    @Override
    public ForeignCallsProvider getForeignCalls() {
        return providers.getForeignCalls();
    }

    /**
<<<<<<< HEAD
=======
     * Determines whether the code being generated makes at least one foreign call.
     */
    public boolean hasForeignCall() {
        return hasForeignCall;
    }

    /**
     * Returns the operand that has been previously initialized by
     * {@link #setResult(ValueNode, Value)} with the result of an instruction. It's a code
     * generation error to ask for the operand of ValueNode that doesn't have one yet.
     * 
     * @param node A node that produces a result value.
     */
    @Override
    public Value operand(ValueNode node) {
        Value operand = getOperand(node);
        assert operand != null : String.format("missing operand for %1s", node);
        return operand;
    }

    @Override
    public boolean hasOperand(ValueNode node) {
        return getOperand(node) != null;
    }

    private Value getOperand(ValueNode node) {
        if (nodeOperands == null) {
            return null;
        }
        Value operand = nodeOperands.get(node);
        if (operand == null) {
            operand = getConstantOperand(node);
        }
        return operand;
    }

    private Value getConstantOperand(ValueNode node) {
        if (!ConstantNodeRecordsUsages) {
            Constant value = node.asConstant();
            if (value != null) {
                if (canInlineConstant(value)) {
                    return setResult(node, value);
                } else {
                    Variable loadedValue;
                    if (constantLoads == null) {
                        constantLoads = new HashMap<>();
                    }
                    LoadConstant load = constantLoads.get(value);
                    if (load == null) {
                        int index = lir.lir(currentBlock).size();
                        loadedValue = emitMove(value);
                        LIRInstruction op = lir.lir(currentBlock).get(index);
                        constantLoads.put(value, new LoadConstant(loadedValue, currentBlock, index, op));
                    } else {
                        Block dominator = ControlFlowGraph.commonDominator(load.block, currentBlock);
                        loadedValue = load.variable;
                        if (dominator != load.block) {
                            load.unpin(lir);
                        } else {
                            assert load.block != currentBlock || load.index < lir.lir(currentBlock).size();
                        }
                        load.block = dominator;
                    }
                    return loadedValue;
                }
            }
        } else {
            // Constant is loaded by ConstantNode.generate()
        }
        return null;
    }

    public ValueNode valueForOperand(Value value) {
        for (Entry<Node, Value> entry : nodeOperands.entries()) {
            if (entry.getValue().equals(value)) {
                return (ValueNode) entry.getKey();
            }
        }
        return null;
    }

    /**
>>>>>>> 3668fba7
     * Creates a new {@linkplain Variable variable}.
     * 
     * @param platformKind The kind of the new variable.
     * @return a new variable
     */
    @Override
    public Variable newVariable(PlatformKind platformKind) {
        return new Variable(platformKind, res.getLIR().nextVariable());
    }

    @Override
    public RegisterAttributes attributes(Register register) {
        return res.getFrameMap().registerConfig.getAttributesMap()[register.number];
    }

    @Override
    public abstract Variable emitMove(Value input);

    public AllocatableValue asAllocatable(Value value) {
        if (isAllocatableValue(value)) {
            return asAllocatableValue(value);
        } else {
            return emitMove(value);
        }
    }

    public Variable load(Value value) {
        if (!isVariable(value)) {
            return emitMove(value);
        }
        return (Variable) value;
    }

    public Value loadNonConst(Value value) {
        if (isConstant(value) && !canInlineConstant((Constant) value)) {
            return emitMove(value);
        }
        return value;
    }

    public LabelRef getLIRBlock(FixedNode b) {
        assert res.getLIR().getControlFlowGraph() instanceof ControlFlowGraph;
        Block result = ((ControlFlowGraph) res.getLIR().getControlFlowGraph()).blockFor(b);
        int suxIndex = currentBlock.getSuccessors().indexOf(result);
        assert suxIndex != -1 : "Block not in successor list of current block";

        assert currentBlock instanceof Block;
        return LabelRef.forSuccessor(res.getLIR(), (Block) currentBlock, suxIndex);
    }

    /**
     * Determines if only oop maps are required for the code generated from the LIR.
     */
    protected boolean needOnlyOopMaps() {
        return false;
    }

    private static FrameState getFrameState(DeoptimizingNode deopt) {
        if (deopt instanceof DeoptimizingNode.DeoptBefore) {
            return ((DeoptimizingNode.DeoptBefore) deopt).stateBefore();
        } else if (deopt instanceof DeoptimizingNode.DeoptDuring) {
            return ((DeoptimizingNode.DeoptDuring) deopt).stateDuring();
        } else {
            assert deopt instanceof DeoptimizingNode.DeoptAfter;
            return ((DeoptimizingNode.DeoptAfter) deopt).stateAfter();
        }
    }

    public LIRFrameState state(DeoptimizingNode deopt) {
        if (!deopt.canDeoptimize()) {
            return null;
        }
        return stateFor(getFrameState(deopt));
    }

    public LIRFrameState stateWithExceptionEdge(DeoptimizingNode deopt, LabelRef exceptionEdge) {
        if (!deopt.canDeoptimize()) {
            return null;
        }
        return stateForWithExceptionEdge(getFrameState(deopt), exceptionEdge);
    }

    public LIRFrameState stateFor(FrameState state) {
        return stateForWithExceptionEdge(state, null);
    }

    public LIRFrameState stateForWithExceptionEdge(FrameState state, LabelRef exceptionEdge) {
        if (needOnlyOopMaps()) {
            return new LIRFrameState(null, null, null);
        }
        assert state != null;
        return getDebugInfoBuilder().build(state, exceptionEdge);
    }

    /**
     * Gets the ABI specific operand used to return a value of a given kind from a method.
     * 
     * @param kind the kind of value being returned
     * @return the operand representing the ABI defined location used return a value of kind
     *         {@code kind}
     */
    public AllocatableValue resultOperandFor(Kind kind) {
        if (kind == Kind.Void) {
            return ILLEGAL;
        }
        return res.getFrameMap().registerConfig.getReturnRegister(kind).asValue(kind);
    }

    protected void append(LIRInstruction op) {
        if (printIRWithLIR && !TTY.isSuppressed()) {
            // if (currentInstruction != null && lastInstructionPrinted != currentInstruction) {
            // lastInstructionPrinted = currentInstruction;
            // InstructionPrinter ip = new InstructionPrinter(TTY.out());
            // ip.printInstructionListing(currentInstruction);
            // }
            TTY.println(op.toStringWithIdPrefix());
            TTY.println();
        }
        assert LIRVerifier.verify(op);
        res.getLIR().getLIRforBlock(currentBlock).add(op);
    }

    public final void doBlockStart(AbstractBlock<?> block) {
        if (printIRWithLIR) {
            TTY.print(block.toString());
        }

        currentBlock = block;

        // set up the list of LIR instructions
        assert res.getLIR().getLIRforBlock(block) == null : "LIR list already computed for this block";
        res.getLIR().setLIRforBlock(block, new ArrayList<LIRInstruction>());

        append(new LabelOp(new Label(block.getId()), block.isAligned()));

        if (traceLevel >= 1) {
            TTY.println("BEGIN Generating LIR for block B" + block.getId());
        }
    }

<<<<<<< HEAD
    public final void doBlockEnd(AbstractBlock<?> block) {
=======
        if (block == lir.getControlFlowGraph().getStartBlock()) {
            assert block.getPredecessorCount() == 0;
            emitPrologue(graph);
        } else {
            assert block.getPredecessorCount() > 0;
        }

        List<ScheduledNode> nodes = blockMap.get(block);
        int instructionsFolded = 0;
        for (int i = 0; i < nodes.size(); i++) {
            Node instr = nodes.get(i);
            if (traceLevel >= 3) {
                TTY.println("LIRGen for " + instr);
            }
            if (instructionsFolded > 0) {
                instructionsFolded--;
                continue;
            }
            if (!ConstantNodeRecordsUsages && instr instanceof ConstantNode) {
                // Loading of constants is done lazily by operand()
            } else if (instr instanceof ValueNode) {
                ValueNode valueNode = (ValueNode) instr;
                if (!hasOperand(valueNode)) {
                    if (!peephole(valueNode)) {
                        instructionsFolded = maybeFoldMemory(nodes, i, valueNode);
                        if (instructionsFolded == 0) {
                            try {
                                doRoot((ValueNode) instr);
                            } catch (GraalInternalError e) {
                                throw e.addContext(instr);
                            } catch (Throwable e) {
                                throw new GraalInternalError(e).addContext(instr);
                            }
                        }
                    }
                } else {
                    // There can be cases in which the result of an instruction is already set
                    // before by other instructions.
                }
            }
        }

        if (!hasBlockEnd(block)) {
            NodeClassIterable successors = block.getEndNode().successors();
            assert successors.count() == block.getSuccessorCount();
            if (block.getSuccessorCount() != 1) {
                /*
                 * If we have more than one successor, we cannot just use the first one. Since
                 * successors are unordered, this would be a random choice.
                 */
                throw new GraalInternalError("Block without BlockEndOp: " + block.getEndNode());
            }
            emitJump(getLIRBlock((FixedNode) successors.first()));
        }

        assert verifyBlock(lir, block);
>>>>>>> 3668fba7

        if (traceLevel >= 1) {
            TTY.println("END Generating LIR for block B" + block.getId());
        }

        currentBlock = null;

        if (printIRWithLIR) {
            TTY.println();
        }
    }

<<<<<<< HEAD
=======
    private static final DebugMetric MemoryFoldSuccess = Debug.metric("MemoryFoldSuccess");
    private static final DebugMetric MemoryFoldFailed = Debug.metric("MemoryFoldFailed");
    private static final DebugMetric MemoryFoldFailedNonAdjacent = Debug.metric("MemoryFoldedFailedNonAdjacent");
    private static final DebugMetric MemoryFoldFailedDifferentBlock = Debug.metric("MemoryFoldedFailedDifferentBlock");

    /**
     * Subclass can provide helper to fold memory operations into other operations.
     */
    protected MemoryArithmeticLIRLowerer getMemoryLowerer() {
        return null;
    }

    private static final Object LOG_OUTPUT_LOCK = new Object();

    /**
     * Try to find a sequence of Nodes which can be passed to the backend to look for optimized
     * instruction sequences using memory. Currently this basically is a read with a single
     * arithmetic user followed by an possible if use. This should generalized to more generic
     * pattern matching so that it can be more flexibly used.
     */
    private int maybeFoldMemory(List<ScheduledNode> nodes, int i, ValueNode access) {
        MemoryArithmeticLIRLowerer lowerer = getMemoryLowerer();
        if (lowerer != null && OptFoldMemory.getValue() && (access instanceof ReadNode || access instanceof FloatingReadNode) && access.usages().count() == 1 && i + 1 < nodes.size()) {
            try (Scope s = Debug.scope("MaybeFoldMemory", access)) {
                // This is all bit hacky since it's happening on the linearized schedule. This needs
                // to be revisited at some point.

                // Find a memory lowerable usage of this operation
                if (access.usages().first() instanceof MemoryArithmeticLIRLowerable) {
                    ValueNode operation = (ValueNode) access.usages().first();
                    if (!nodes.contains(operation)) {
                        Debug.log("node %1s in different block from %1s", access, operation);
                        MemoryFoldFailedDifferentBlock.increment();
                        return 0;
                    }
                    ValueNode firstOperation = operation;
                    if (operation instanceof LogicNode) {
                        if (operation.usages().count() == 1 && operation.usages().first() instanceof IfNode) {
                            ValueNode ifNode = (ValueNode) operation.usages().first();
                            if (!nodes.contains(ifNode)) {
                                MemoryFoldFailedDifferentBlock.increment();
                                Debug.log("if node %1s in different block from %1s", ifNode, operation);
                                try (Indent indent = Debug.logAndIndent("checking operations")) {
                                    int start = nodes.indexOf(access);
                                    int end = nodes.indexOf(operation);
                                    for (int i1 = Math.min(start, end); i1 <= Math.max(start, end); i1++) {
                                        indent.log("%d: (%d) %1s", i1, nodes.get(i1).usages().count(), nodes.get(i1));
                                    }
                                }
                                return 0;
                            } else {
                                operation = ifNode;
                            }
                        }
                    }
                    if (Debug.isLogEnabled()) {
                        synchronized (LOG_OUTPUT_LOCK) {  // Hack to ensure the output is grouped.
                            try (Indent indent = Debug.logAndIndent("checking operations")) {
                                int start = nodes.indexOf(access);
                                int end = nodes.indexOf(operation);
                                for (int i1 = Math.min(start, end); i1 <= Math.max(start, end); i1++) {
                                    indent.log("%d: (%d) %1s", i1, nodes.get(i1).usages().count(), nodes.get(i1));
                                }
                            }
                        }
                    }
                    // Possible lowerable operation in the same block. Check out the dependencies.
                    int opIndex = nodes.indexOf(operation);
                    int current = i + 1;
                    ArrayList<ValueNode> deferred = null;
                    while (current < opIndex) {
                        ScheduledNode node = nodes.get(current);
                        if (node != firstOperation) {
                            if (node instanceof LocationNode || node instanceof VirtualObjectNode) {
                                // nothing to do
                            } else if (node instanceof ConstantNode) {
                                if (deferred == null) {
                                    deferred = new ArrayList<>(2);
                                }
                                // These nodes are collected and the backend is expended to
                                // evaluate them before generating the lowered form. This
                                // basically works around unfriendly scheduling of values which
                                // are defined in a block but not used there.
                                deferred.add((ValueNode) node);
                            } else {
                                Debug.log("unexpected node %1s", node);
                                // Unexpected inline node
                                break;
                            }
                        }
                        current++;
                    }

                    if (current == opIndex) {
                        if (lowerer.memoryPeephole((Access) access, (MemoryArithmeticLIRLowerable) operation, deferred)) {
                            MemoryFoldSuccess.increment();
                            // if this operation had multiple access inputs, then previous attempts
                            // would be marked as failures which is wrong. Try to adjust the
                            // counters to account for this.
                            for (Node input : operation.inputs()) {
                                if (input == access) {
                                    continue;
                                }
                                if (input instanceof Access && nodes.contains(input)) {
                                    MemoryFoldFailedNonAdjacent.add(-1);
                                }
                            }
                            if (deferred != null) {
                                // Ensure deferred nodes were evaluated
                                for (ValueNode node : deferred) {
                                    assert hasOperand(node);
                                }
                            }
                            return opIndex - i;
                        } else {
                            // This isn't true failure, it just means there wasn't match for the
                            // pattern. Usually that means it's just not supported by the backend.
                            MemoryFoldFailed.increment();
                            return 0;
                        }
                    } else {
                        MemoryFoldFailedNonAdjacent.increment();
                    }
                } else {
                    // memory usage which isn't considered lowerable. Mostly these are
                    // uninteresting but it might be worth looking at to ensure that interesting
                    // nodes are being properly handled.
                    // Debug.log("usage isn't lowerable %1s", access.usages().first());
                }
            }
        }
        return 0;
    }

    protected abstract boolean peephole(ValueNode valueNode);

    private boolean hasBlockEnd(Block block) {
        List<LIRInstruction> ops = lir.lir(block);
        if (ops.size() == 0) {
            return false;
        }
        return ops.get(ops.size() - 1) instanceof BlockEndOp;
    }

    private void doRoot(ValueNode instr) {
        if (traceLevel >= 2) {
            TTY.println("Emitting LIR for instruction " + instr);
        }
        currentInstruction = instr;

        Debug.log("Visiting %s", instr);
        emitNode(instr);
        Debug.log("Operand for %s = %s", instr, getOperand(instr));
    }

    protected void emitNode(ValueNode node) {
        if (Debug.isLogEnabled() && node.stamp() instanceof IllegalStamp) {
            Debug.log("This node has invalid type, we are emitting dead code(?): %s", node);
        }
        if (node instanceof LIRGenLowerable) {
            ((LIRGenLowerable) node).generate(this);
        } else if (node instanceof LIRLowerable) {
            ((LIRLowerable) node).generate(this);
        } else if (node instanceof ArithmeticLIRLowerable) {
            ((ArithmeticLIRLowerable) node).generate(this);
        } else {
            throw GraalInternalError.shouldNotReachHere("node is not LIRLowerable: " + node);
        }
    }

    protected void emitPrologue(StructuredGraph graph) {
        CallingConvention incomingArguments = cc;

        Value[] params = new Value[incomingArguments.getArgumentCount()];
        for (int i = 0; i < params.length; i++) {
            params[i] = toStackKind(incomingArguments.getArgument(i));
            if (ValueUtil.isStackSlot(params[i])) {
                StackSlot slot = ValueUtil.asStackSlot(params[i]);
                if (slot.isInCallerFrame() && !lir.hasArgInCallerFrame()) {
                    lir.setHasArgInCallerFrame();
                }
            }
        }

        emitIncomingValues(params);

        for (ParameterNode param : graph.getNodes(ParameterNode.class)) {
            Value paramValue = params[param.index()];
            assert paramValue.getKind() == param.getKind().getStackKind();
            setResult(param, emitMove(paramValue));
        }
    }

>>>>>>> 3668fba7
    public void emitIncomingValues(Value[] params) {
        ((LabelOp) res.getLIR().getLIRforBlock(currentBlock).get(0)).setIncomingValues(params);
    }

    protected PlatformKind getPhiKind(PhiNode phi) {
        return phi.getKind();
    }

<<<<<<< HEAD
=======
    private Value operandForPhi(PhiNode phi) {
        assert phi.type() == PhiType.Value : "wrong phi type: " + phi;
        Value result = getOperand(phi);
        if (result == null) {
            // allocate a variable for this phi
            Variable newOperand = newVariable(getPhiKind(phi));
            setResult(phi, newOperand);
            return newOperand;
        } else {
            return result;
        }
    }

    @Override
    public void emitIf(IfNode x) {
        emitBranch(x.condition(), getLIRBlock(x.trueSuccessor()), getLIRBlock(x.falseSuccessor()), x.probability(x.trueSuccessor()));
    }

    public void emitBranch(LogicNode node, LabelRef trueSuccessor, LabelRef falseSuccessor, double trueSuccessorProbability) {
        if (node instanceof IsNullNode) {
            emitNullCheckBranch((IsNullNode) node, trueSuccessor, falseSuccessor, trueSuccessorProbability);
        } else if (node instanceof CompareNode) {
            emitCompareBranch((CompareNode) node, trueSuccessor, falseSuccessor, trueSuccessorProbability);
        } else if (node instanceof LogicConstantNode) {
            emitConstantBranch(((LogicConstantNode) node).getValue(), trueSuccessor, falseSuccessor);
        } else if (node instanceof IntegerTestNode) {
            emitIntegerTestBranch((IntegerTestNode) node, trueSuccessor, falseSuccessor, trueSuccessorProbability);
        } else {
            throw GraalInternalError.unimplemented(node.toString());
        }
    }

    private void emitNullCheckBranch(IsNullNode node, LabelRef trueSuccessor, LabelRef falseSuccessor, double trueSuccessorProbability) {
        emitCompareBranch(operand(node.object()), Constant.NULL_OBJECT, Condition.EQ, false, trueSuccessor, falseSuccessor, trueSuccessorProbability);
    }

    public void emitCompareBranch(CompareNode compare, LabelRef trueSuccessor, LabelRef falseSuccessor, double trueSuccessorProbability) {
        emitCompareBranch(operand(compare.x()), operand(compare.y()), compare.condition(), compare.unorderedIsTrue(), trueSuccessor, falseSuccessor, trueSuccessorProbability);
    }

    public void emitIntegerTestBranch(IntegerTestNode test, LabelRef trueSuccessor, LabelRef falseSuccessor, double trueSuccessorProbability) {
        emitIntegerTestBranch(operand(test.x()), operand(test.y()), trueSuccessor, falseSuccessor, trueSuccessorProbability);
    }

    public void emitConstantBranch(boolean value, LabelRef trueSuccessorBlock, LabelRef falseSuccessorBlock) {
        LabelRef block = value ? trueSuccessorBlock : falseSuccessorBlock;
        emitJump(block);
    }

    @Override
    public void emitConditional(ConditionalNode conditional) {
        Value tVal = operand(conditional.trueValue());
        Value fVal = operand(conditional.falseValue());
        setResult(conditional, emitConditional(conditional.condition(), tVal, fVal));
    }

    public Variable emitConditional(LogicNode node, Value trueValue, Value falseValue) {
        if (node instanceof IsNullNode) {
            IsNullNode isNullNode = (IsNullNode) node;
            return emitConditionalMove(operand(isNullNode.object()), Constant.NULL_OBJECT, Condition.EQ, false, trueValue, falseValue);
        } else if (node instanceof CompareNode) {
            CompareNode compare = (CompareNode) node;
            return emitConditionalMove(operand(compare.x()), operand(compare.y()), compare.condition(), compare.unorderedIsTrue(), trueValue, falseValue);
        } else if (node instanceof LogicConstantNode) {
            return emitMove(((LogicConstantNode) node).getValue() ? trueValue : falseValue);
        } else if (node instanceof IntegerTestNode) {
            IntegerTestNode test = (IntegerTestNode) node;
            return emitIntegerTestMove(operand(test.x()), operand(test.y()), trueValue, falseValue);
        } else {
            throw GraalInternalError.unimplemented(node.toString());
        }
    }

>>>>>>> 3668fba7
    public abstract void emitJump(LabelRef label);

    public abstract void emitCompareBranch(Value left, Value right, Condition cond, boolean unorderedIsTrue, LabelRef trueDestination, LabelRef falseDestination, double trueDestinationProbability);

    public abstract void emitOverflowCheckBranch(LabelRef overflow, LabelRef noOverflow, double overflowProbability);

    public abstract void emitIntegerTestBranch(Value left, Value right, LabelRef trueDestination, LabelRef falseDestination, double trueSuccessorProbability);

    public abstract Variable emitConditionalMove(Value leftVal, Value right, Condition cond, boolean unorderedIsTrue, Value trueValue, Value falseValue);

    public abstract Variable emitIntegerTestMove(Value leftVal, Value right, Value trueValue, Value falseValue);

    protected abstract void emitForeignCall(ForeignCallLinkage linkage, Value result, Value[] arguments, Value[] temps, LIRFrameState info);

    protected static AllocatableValue toStackKind(AllocatableValue value) {
        if (value.getKind().getStackKind() != value.getKind()) {
            // We only have stack-kinds in the LIR, so convert the operand kind for values from the
            // calling convention.
            if (isRegister(value)) {
                return asRegister(value).asValue(value.getKind().getStackKind());
            } else if (isStackSlot(value)) {
                return StackSlot.get(value.getKind().getStackKind(), asStackSlot(value).getRawOffset(), asStackSlot(value).getRawAddFrameSize());
            } else {
                throw GraalInternalError.shouldNotReachHere();
            }
        }
        return value;
    }

    @Override
    public Variable emitForeignCall(ForeignCallLinkage linkage, DeoptimizingNode info, Value... args) {
        LIRFrameState state = null;
        if (linkage.canDeoptimize()) {
            if (info != null) {
                state = stateFor(getFrameState(info));
            } else {
                assert needOnlyOopMaps();
                state = new LIRFrameState(null, null, null);
            }
        }

        // move the arguments into the correct location
        CallingConvention linkageCc = linkage.getOutgoingCallingConvention();
        res.getFrameMap().callsMethod(linkageCc);
        assert linkageCc.getArgumentCount() == args.length : "argument count mismatch";
        Value[] argLocations = new Value[args.length];
        for (int i = 0; i < args.length; i++) {
            Value arg = args[i];
            AllocatableValue loc = linkageCc.getArgument(i);
            emitMove(loc, arg);
            argLocations[i] = loc;
        }
        res.setForeignCall(true);
        emitForeignCall(linkage, linkageCc.getReturn(), argLocations, linkage.getTemporaries(), state);

        if (isLegal(linkageCc.getReturn())) {
            return emitMove(linkageCc.getReturn());
        } else {
            return null;
        }
    }

    protected void emitStrategySwitch(Constant[] keyConstants, double[] keyProbabilities, LabelRef[] keyTargets, LabelRef defaultTarget, Variable value) {
        int keyCount = keyConstants.length;
        SwitchStrategy strategy = SwitchStrategy.getBestStrategy(keyProbabilities, keyConstants, keyTargets);
        long valueRange = keyConstants[keyCount - 1].asLong() - keyConstants[0].asLong() + 1;
        double tableSwitchDensity = keyCount / (double) valueRange;
        /*
         * This heuristic tries to find a compromise between the effort for the best switch strategy
         * and the density of a tableswitch. If the effort for the strategy is at least 4, then a
         * tableswitch is preferred if better than a certain value that starts at 0.5 and lowers
         * gradually with additional effort.
         */
        if (strategy.getAverageEffort() < 4 || tableSwitchDensity < (1 / Math.sqrt(strategy.getAverageEffort()))) {
            emitStrategySwitch(strategy, value, keyTargets, defaultTarget);
        } else {
            int minValue = keyConstants[0].asInt();
            assert valueRange < Integer.MAX_VALUE;
            LabelRef[] targets = new LabelRef[(int) valueRange];
            for (int i = 0; i < valueRange; i++) {
                targets[i] = defaultTarget;
            }
            for (int i = 0; i < keyCount; i++) {
                targets[keyConstants[i].asInt() - minValue] = keyTargets[i];
            }
            emitTableSwitch(minValue, defaultTarget, targets, value);
        }
    }

    protected abstract void emitStrategySwitch(SwitchStrategy strategy, Variable key, LabelRef[] keyTargets, LabelRef defaultTarget);

    protected abstract void emitTableSwitch(int lowKey, LabelRef defaultTarget, LabelRef[] targets, Value key);

    public CallingConvention getCallingConvention() {
        return cc;
    }

    public DebugInfoBuilder getDebugInfoBuilder() {
        assert debugInfoBuilder != null;
        return debugInfoBuilder;
    }

    @Override
    public void beforeRegisterAllocation() {
        insertConstantLoads();
    }

    /**
     * Moves deferred {@linkplain LoadConstant loads} of constants into blocks dominating all usages
     * of the constant. Any operations inserted into a block are guaranteed to be immediately prior
     * to the first control flow instruction near the end of the block.
     */
    private void insertConstantLoads() {
        if (constantLoads != null) {
            // Remove loads where all usages are in the same block.
            for (Iterator<Map.Entry<Constant, LoadConstant>> iter = constantLoads.entrySet().iterator(); iter.hasNext();) {
                LoadConstant lc = iter.next().getValue();

                // Move loads of constant outside of loops
                if (OptScheduleOutOfLoops.getValue()) {
                    Block outOfLoopDominator = lc.block;
                    while (outOfLoopDominator.getLoop() != null) {
                        outOfLoopDominator = outOfLoopDominator.getDominator();
                    }
                    if (outOfLoopDominator != lc.block) {
                        lc.unpin(res.getLIR());
                        lc.block = outOfLoopDominator;
                    }
                }

                if (lc.index != -1) {
                    assert res.getLIR().getLIRforBlock(lc.block).get(lc.index) == lc.op;
                    iter.remove();
                }
            }
            if (constantLoads.isEmpty()) {
                return;
            }

            // Sorting groups the loads per block.
            LoadConstant[] groupedByBlock = constantLoads.values().toArray(new LoadConstant[constantLoads.size()]);
            Arrays.sort(groupedByBlock);

            int groupBegin = 0;
            while (true) {
                int groupEnd = groupBegin + 1;
                Block block = groupedByBlock[groupBegin].block;
                while (groupEnd < groupedByBlock.length && groupedByBlock[groupEnd].block == block) {
                    groupEnd++;
                }
                int groupSize = groupEnd - groupBegin;

                List<LIRInstruction> ops = res.getLIR().getLIRforBlock(block);
                int lastIndex = ops.size() - 1;
                assert ops.get(lastIndex) instanceof BlockEndOp;
                int insertionIndex = lastIndex;
                for (int i = Math.max(0, lastIndex - MAX_EXCEPTION_EDGE_OP_DISTANCE_FROM_END); i < lastIndex; i++) {
                    if (getExceptionEdge(ops.get(i)) != null) {
                        insertionIndex = i;
                        break;
                    }
                }

                if (groupSize == 1) {
                    ops.add(insertionIndex, groupedByBlock[groupBegin].op);
                } else {
                    assert groupSize > 1;
                    List<LIRInstruction> moves = new ArrayList<>(groupSize);
                    for (int i = groupBegin; i < groupEnd; i++) {
                        moves.add(groupedByBlock[i].op);
                    }
                    ops.addAll(insertionIndex, moves);
                }

                if (groupEnd == groupedByBlock.length) {
                    break;
                }
                groupBegin = groupEnd;
            }
            constantLoads = null;
        }
    }

    /**
     * Gets a garbage value for a given kind.
     */
    protected Constant zapValueForKind(PlatformKind kind) {
        long dead = 0xDEADDEADDEADDEADL;
        switch ((Kind) kind) {
            case Boolean:
                return Constant.FALSE;
            case Byte:
                return Constant.forByte((byte) dead);
            case Char:
                return Constant.forChar((char) dead);
            case Short:
                return Constant.forShort((short) dead);
            case Int:
                return Constant.forInt((int) dead);
            case Double:
                return Constant.forDouble(Double.longBitsToDouble(dead));
            case Float:
                return Constant.forFloat(Float.intBitsToFloat((int) dead));
            case Long:
                return Constant.forLong(dead);
            case Object:
                return Constant.NULL_OBJECT;
            default:
                throw new IllegalArgumentException(kind.toString());
        }
    }

    /**
     * Default implementation: Return the Java stack kind for each stamp.
     */
    public PlatformKind getPlatformKind(Stamp stamp) {
        return stamp.getPlatformKind(this);
    }

    public PlatformKind getIntegerKind(int bits, boolean unsigned) {
        if (bits > 32) {
            return Kind.Long;
        } else {
            return Kind.Int;
        }
    }

    public PlatformKind getFloatingKind(int bits) {
        switch (bits) {
            case 32:
                return Kind.Float;
            case 64:
                return Kind.Double;
            default:
                throw GraalInternalError.shouldNotReachHere();
        }
    }

    public PlatformKind getObjectKind() {
        return Kind.Object;
    }

    public abstract void emitBitCount(Variable result, Value operand);

    public abstract void emitBitScanForward(Variable result, Value operand);

    public abstract void emitBitScanReverse(Variable result, Value operand);

    public abstract void emitByteSwap(Variable result, Value operand);

    public abstract void emitArrayEquals(Kind kind, Variable result, Value array1, Value array2, Value length);

    public AbstractBlock<?> getCurrentBlock() {
        return currentBlock;
    }

    void setCurrentBlock(AbstractBlock<?> block) {
        currentBlock = block;
    }
}<|MERGE_RESOLUTION|>--- conflicted
+++ resolved
@@ -34,7 +34,6 @@
 import com.oracle.graal.api.meta.*;
 import com.oracle.graal.asm.*;
 import com.oracle.graal.debug.*;
-import com.oracle.graal.debug.Debug.Scope;
 import com.oracle.graal.graph.*;
 import com.oracle.graal.lir.*;
 import com.oracle.graal.lir.StandardOp.BlockEndOp;
@@ -146,7 +145,7 @@
 
     /**
      * set this before using the LIRGenerator
-     * 
+     *
      * TODO this should be removed
      */
     void setDebugInfoBuilder(DebugInfoBuilder builder) {
@@ -156,7 +155,7 @@
     /**
      * Checks whether the supplied constant can be used without loading it into a register for store
      * operations, i.e., on the right hand side of a memory access.
-     * 
+     *
      * @param c The constant to check.
      * @return True if the constant can be used directly, false if the constant needs to be in a
      *         register.
@@ -204,93 +203,8 @@
     }
 
     /**
-<<<<<<< HEAD
-=======
-     * Determines whether the code being generated makes at least one foreign call.
-     */
-    public boolean hasForeignCall() {
-        return hasForeignCall;
-    }
-
-    /**
-     * Returns the operand that has been previously initialized by
-     * {@link #setResult(ValueNode, Value)} with the result of an instruction. It's a code
-     * generation error to ask for the operand of ValueNode that doesn't have one yet.
-     * 
-     * @param node A node that produces a result value.
-     */
-    @Override
-    public Value operand(ValueNode node) {
-        Value operand = getOperand(node);
-        assert operand != null : String.format("missing operand for %1s", node);
-        return operand;
-    }
-
-    @Override
-    public boolean hasOperand(ValueNode node) {
-        return getOperand(node) != null;
-    }
-
-    private Value getOperand(ValueNode node) {
-        if (nodeOperands == null) {
-            return null;
-        }
-        Value operand = nodeOperands.get(node);
-        if (operand == null) {
-            operand = getConstantOperand(node);
-        }
-        return operand;
-    }
-
-    private Value getConstantOperand(ValueNode node) {
-        if (!ConstantNodeRecordsUsages) {
-            Constant value = node.asConstant();
-            if (value != null) {
-                if (canInlineConstant(value)) {
-                    return setResult(node, value);
-                } else {
-                    Variable loadedValue;
-                    if (constantLoads == null) {
-                        constantLoads = new HashMap<>();
-                    }
-                    LoadConstant load = constantLoads.get(value);
-                    if (load == null) {
-                        int index = lir.lir(currentBlock).size();
-                        loadedValue = emitMove(value);
-                        LIRInstruction op = lir.lir(currentBlock).get(index);
-                        constantLoads.put(value, new LoadConstant(loadedValue, currentBlock, index, op));
-                    } else {
-                        Block dominator = ControlFlowGraph.commonDominator(load.block, currentBlock);
-                        loadedValue = load.variable;
-                        if (dominator != load.block) {
-                            load.unpin(lir);
-                        } else {
-                            assert load.block != currentBlock || load.index < lir.lir(currentBlock).size();
-                        }
-                        load.block = dominator;
-                    }
-                    return loadedValue;
-                }
-            }
-        } else {
-            // Constant is loaded by ConstantNode.generate()
-        }
-        return null;
-    }
-
-    public ValueNode valueForOperand(Value value) {
-        for (Entry<Node, Value> entry : nodeOperands.entries()) {
-            if (entry.getValue().equals(value)) {
-                return (ValueNode) entry.getKey();
-            }
-        }
-        return null;
-    }
-
-    /**
->>>>>>> 3668fba7
      * Creates a new {@linkplain Variable variable}.
-     * 
+     *
      * @param platformKind The kind of the new variable.
      * @return a new variable
      */
@@ -385,7 +299,7 @@
 
     /**
      * Gets the ABI specific operand used to return a value of a given kind from a method.
-     * 
+     *
      * @param kind the kind of value being returned
      * @return the operand representing the ABI defined location used return a value of kind
      *         {@code kind}
@@ -397,7 +311,7 @@
         return res.getFrameMap().registerConfig.getReturnRegister(kind).asValue(kind);
     }
 
-    protected void append(LIRInstruction op) {
+    public void append(LIRInstruction op) {
         if (printIRWithLIR && !TTY.isSuppressed()) {
             // if (currentInstruction != null && lastInstructionPrinted != currentInstruction) {
             // lastInstructionPrinted = currentInstruction;
@@ -429,66 +343,7 @@
         }
     }
 
-<<<<<<< HEAD
     public final void doBlockEnd(AbstractBlock<?> block) {
-=======
-        if (block == lir.getControlFlowGraph().getStartBlock()) {
-            assert block.getPredecessorCount() == 0;
-            emitPrologue(graph);
-        } else {
-            assert block.getPredecessorCount() > 0;
-        }
-
-        List<ScheduledNode> nodes = blockMap.get(block);
-        int instructionsFolded = 0;
-        for (int i = 0; i < nodes.size(); i++) {
-            Node instr = nodes.get(i);
-            if (traceLevel >= 3) {
-                TTY.println("LIRGen for " + instr);
-            }
-            if (instructionsFolded > 0) {
-                instructionsFolded--;
-                continue;
-            }
-            if (!ConstantNodeRecordsUsages && instr instanceof ConstantNode) {
-                // Loading of constants is done lazily by operand()
-            } else if (instr instanceof ValueNode) {
-                ValueNode valueNode = (ValueNode) instr;
-                if (!hasOperand(valueNode)) {
-                    if (!peephole(valueNode)) {
-                        instructionsFolded = maybeFoldMemory(nodes, i, valueNode);
-                        if (instructionsFolded == 0) {
-                            try {
-                                doRoot((ValueNode) instr);
-                            } catch (GraalInternalError e) {
-                                throw e.addContext(instr);
-                            } catch (Throwable e) {
-                                throw new GraalInternalError(e).addContext(instr);
-                            }
-                        }
-                    }
-                } else {
-                    // There can be cases in which the result of an instruction is already set
-                    // before by other instructions.
-                }
-            }
-        }
-
-        if (!hasBlockEnd(block)) {
-            NodeClassIterable successors = block.getEndNode().successors();
-            assert successors.count() == block.getSuccessorCount();
-            if (block.getSuccessorCount() != 1) {
-                /*
-                 * If we have more than one successor, we cannot just use the first one. Since
-                 * successors are unordered, this would be a random choice.
-                 */
-                throw new GraalInternalError("Block without BlockEndOp: " + block.getEndNode());
-            }
-            emitJump(getLIRBlock((FixedNode) successors.first()));
-        }
-
-        assert verifyBlock(lir, block);
->>>>>>> 3668fba7
 
         if (traceLevel >= 1) {
             TTY.println("END Generating LIR for block B" + block.getId());
@@ -501,202 +356,6 @@
         }
     }
 
-<<<<<<< HEAD
-=======
-    private static final DebugMetric MemoryFoldSuccess = Debug.metric("MemoryFoldSuccess");
-    private static final DebugMetric MemoryFoldFailed = Debug.metric("MemoryFoldFailed");
-    private static final DebugMetric MemoryFoldFailedNonAdjacent = Debug.metric("MemoryFoldedFailedNonAdjacent");
-    private static final DebugMetric MemoryFoldFailedDifferentBlock = Debug.metric("MemoryFoldedFailedDifferentBlock");
-
-    /**
-     * Subclass can provide helper to fold memory operations into other operations.
-     */
-    protected MemoryArithmeticLIRLowerer getMemoryLowerer() {
-        return null;
-    }
-
-    private static final Object LOG_OUTPUT_LOCK = new Object();
-
-    /**
-     * Try to find a sequence of Nodes which can be passed to the backend to look for optimized
-     * instruction sequences using memory. Currently this basically is a read with a single
-     * arithmetic user followed by an possible if use. This should generalized to more generic
-     * pattern matching so that it can be more flexibly used.
-     */
-    private int maybeFoldMemory(List<ScheduledNode> nodes, int i, ValueNode access) {
-        MemoryArithmeticLIRLowerer lowerer = getMemoryLowerer();
-        if (lowerer != null && OptFoldMemory.getValue() && (access instanceof ReadNode || access instanceof FloatingReadNode) && access.usages().count() == 1 && i + 1 < nodes.size()) {
-            try (Scope s = Debug.scope("MaybeFoldMemory", access)) {
-                // This is all bit hacky since it's happening on the linearized schedule. This needs
-                // to be revisited at some point.
-
-                // Find a memory lowerable usage of this operation
-                if (access.usages().first() instanceof MemoryArithmeticLIRLowerable) {
-                    ValueNode operation = (ValueNode) access.usages().first();
-                    if (!nodes.contains(operation)) {
-                        Debug.log("node %1s in different block from %1s", access, operation);
-                        MemoryFoldFailedDifferentBlock.increment();
-                        return 0;
-                    }
-                    ValueNode firstOperation = operation;
-                    if (operation instanceof LogicNode) {
-                        if (operation.usages().count() == 1 && operation.usages().first() instanceof IfNode) {
-                            ValueNode ifNode = (ValueNode) operation.usages().first();
-                            if (!nodes.contains(ifNode)) {
-                                MemoryFoldFailedDifferentBlock.increment();
-                                Debug.log("if node %1s in different block from %1s", ifNode, operation);
-                                try (Indent indent = Debug.logAndIndent("checking operations")) {
-                                    int start = nodes.indexOf(access);
-                                    int end = nodes.indexOf(operation);
-                                    for (int i1 = Math.min(start, end); i1 <= Math.max(start, end); i1++) {
-                                        indent.log("%d: (%d) %1s", i1, nodes.get(i1).usages().count(), nodes.get(i1));
-                                    }
-                                }
-                                return 0;
-                            } else {
-                                operation = ifNode;
-                            }
-                        }
-                    }
-                    if (Debug.isLogEnabled()) {
-                        synchronized (LOG_OUTPUT_LOCK) {  // Hack to ensure the output is grouped.
-                            try (Indent indent = Debug.logAndIndent("checking operations")) {
-                                int start = nodes.indexOf(access);
-                                int end = nodes.indexOf(operation);
-                                for (int i1 = Math.min(start, end); i1 <= Math.max(start, end); i1++) {
-                                    indent.log("%d: (%d) %1s", i1, nodes.get(i1).usages().count(), nodes.get(i1));
-                                }
-                            }
-                        }
-                    }
-                    // Possible lowerable operation in the same block. Check out the dependencies.
-                    int opIndex = nodes.indexOf(operation);
-                    int current = i + 1;
-                    ArrayList<ValueNode> deferred = null;
-                    while (current < opIndex) {
-                        ScheduledNode node = nodes.get(current);
-                        if (node != firstOperation) {
-                            if (node instanceof LocationNode || node instanceof VirtualObjectNode) {
-                                // nothing to do
-                            } else if (node instanceof ConstantNode) {
-                                if (deferred == null) {
-                                    deferred = new ArrayList<>(2);
-                                }
-                                // These nodes are collected and the backend is expended to
-                                // evaluate them before generating the lowered form. This
-                                // basically works around unfriendly scheduling of values which
-                                // are defined in a block but not used there.
-                                deferred.add((ValueNode) node);
-                            } else {
-                                Debug.log("unexpected node %1s", node);
-                                // Unexpected inline node
-                                break;
-                            }
-                        }
-                        current++;
-                    }
-
-                    if (current == opIndex) {
-                        if (lowerer.memoryPeephole((Access) access, (MemoryArithmeticLIRLowerable) operation, deferred)) {
-                            MemoryFoldSuccess.increment();
-                            // if this operation had multiple access inputs, then previous attempts
-                            // would be marked as failures which is wrong. Try to adjust the
-                            // counters to account for this.
-                            for (Node input : operation.inputs()) {
-                                if (input == access) {
-                                    continue;
-                                }
-                                if (input instanceof Access && nodes.contains(input)) {
-                                    MemoryFoldFailedNonAdjacent.add(-1);
-                                }
-                            }
-                            if (deferred != null) {
-                                // Ensure deferred nodes were evaluated
-                                for (ValueNode node : deferred) {
-                                    assert hasOperand(node);
-                                }
-                            }
-                            return opIndex - i;
-                        } else {
-                            // This isn't true failure, it just means there wasn't match for the
-                            // pattern. Usually that means it's just not supported by the backend.
-                            MemoryFoldFailed.increment();
-                            return 0;
-                        }
-                    } else {
-                        MemoryFoldFailedNonAdjacent.increment();
-                    }
-                } else {
-                    // memory usage which isn't considered lowerable. Mostly these are
-                    // uninteresting but it might be worth looking at to ensure that interesting
-                    // nodes are being properly handled.
-                    // Debug.log("usage isn't lowerable %1s", access.usages().first());
-                }
-            }
-        }
-        return 0;
-    }
-
-    protected abstract boolean peephole(ValueNode valueNode);
-
-    private boolean hasBlockEnd(Block block) {
-        List<LIRInstruction> ops = lir.lir(block);
-        if (ops.size() == 0) {
-            return false;
-        }
-        return ops.get(ops.size() - 1) instanceof BlockEndOp;
-    }
-
-    private void doRoot(ValueNode instr) {
-        if (traceLevel >= 2) {
-            TTY.println("Emitting LIR for instruction " + instr);
-        }
-        currentInstruction = instr;
-
-        Debug.log("Visiting %s", instr);
-        emitNode(instr);
-        Debug.log("Operand for %s = %s", instr, getOperand(instr));
-    }
-
-    protected void emitNode(ValueNode node) {
-        if (Debug.isLogEnabled() && node.stamp() instanceof IllegalStamp) {
-            Debug.log("This node has invalid type, we are emitting dead code(?): %s", node);
-        }
-        if (node instanceof LIRGenLowerable) {
-            ((LIRGenLowerable) node).generate(this);
-        } else if (node instanceof LIRLowerable) {
-            ((LIRLowerable) node).generate(this);
-        } else if (node instanceof ArithmeticLIRLowerable) {
-            ((ArithmeticLIRLowerable) node).generate(this);
-        } else {
-            throw GraalInternalError.shouldNotReachHere("node is not LIRLowerable: " + node);
-        }
-    }
-
-    protected void emitPrologue(StructuredGraph graph) {
-        CallingConvention incomingArguments = cc;
-
-        Value[] params = new Value[incomingArguments.getArgumentCount()];
-        for (int i = 0; i < params.length; i++) {
-            params[i] = toStackKind(incomingArguments.getArgument(i));
-            if (ValueUtil.isStackSlot(params[i])) {
-                StackSlot slot = ValueUtil.asStackSlot(params[i]);
-                if (slot.isInCallerFrame() && !lir.hasArgInCallerFrame()) {
-                    lir.setHasArgInCallerFrame();
-                }
-            }
-        }
-
-        emitIncomingValues(params);
-
-        for (ParameterNode param : graph.getNodes(ParameterNode.class)) {
-            Value paramValue = params[param.index()];
-            assert paramValue.getKind() == param.getKind().getStackKind();
-            setResult(param, emitMove(paramValue));
-        }
-    }
-
->>>>>>> 3668fba7
     public void emitIncomingValues(Value[] params) {
         ((LabelOp) res.getLIR().getLIRforBlock(currentBlock).get(0)).setIncomingValues(params);
     }
@@ -705,82 +364,6 @@
         return phi.getKind();
     }
 
-<<<<<<< HEAD
-=======
-    private Value operandForPhi(PhiNode phi) {
-        assert phi.type() == PhiType.Value : "wrong phi type: " + phi;
-        Value result = getOperand(phi);
-        if (result == null) {
-            // allocate a variable for this phi
-            Variable newOperand = newVariable(getPhiKind(phi));
-            setResult(phi, newOperand);
-            return newOperand;
-        } else {
-            return result;
-        }
-    }
-
-    @Override
-    public void emitIf(IfNode x) {
-        emitBranch(x.condition(), getLIRBlock(x.trueSuccessor()), getLIRBlock(x.falseSuccessor()), x.probability(x.trueSuccessor()));
-    }
-
-    public void emitBranch(LogicNode node, LabelRef trueSuccessor, LabelRef falseSuccessor, double trueSuccessorProbability) {
-        if (node instanceof IsNullNode) {
-            emitNullCheckBranch((IsNullNode) node, trueSuccessor, falseSuccessor, trueSuccessorProbability);
-        } else if (node instanceof CompareNode) {
-            emitCompareBranch((CompareNode) node, trueSuccessor, falseSuccessor, trueSuccessorProbability);
-        } else if (node instanceof LogicConstantNode) {
-            emitConstantBranch(((LogicConstantNode) node).getValue(), trueSuccessor, falseSuccessor);
-        } else if (node instanceof IntegerTestNode) {
-            emitIntegerTestBranch((IntegerTestNode) node, trueSuccessor, falseSuccessor, trueSuccessorProbability);
-        } else {
-            throw GraalInternalError.unimplemented(node.toString());
-        }
-    }
-
-    private void emitNullCheckBranch(IsNullNode node, LabelRef trueSuccessor, LabelRef falseSuccessor, double trueSuccessorProbability) {
-        emitCompareBranch(operand(node.object()), Constant.NULL_OBJECT, Condition.EQ, false, trueSuccessor, falseSuccessor, trueSuccessorProbability);
-    }
-
-    public void emitCompareBranch(CompareNode compare, LabelRef trueSuccessor, LabelRef falseSuccessor, double trueSuccessorProbability) {
-        emitCompareBranch(operand(compare.x()), operand(compare.y()), compare.condition(), compare.unorderedIsTrue(), trueSuccessor, falseSuccessor, trueSuccessorProbability);
-    }
-
-    public void emitIntegerTestBranch(IntegerTestNode test, LabelRef trueSuccessor, LabelRef falseSuccessor, double trueSuccessorProbability) {
-        emitIntegerTestBranch(operand(test.x()), operand(test.y()), trueSuccessor, falseSuccessor, trueSuccessorProbability);
-    }
-
-    public void emitConstantBranch(boolean value, LabelRef trueSuccessorBlock, LabelRef falseSuccessorBlock) {
-        LabelRef block = value ? trueSuccessorBlock : falseSuccessorBlock;
-        emitJump(block);
-    }
-
-    @Override
-    public void emitConditional(ConditionalNode conditional) {
-        Value tVal = operand(conditional.trueValue());
-        Value fVal = operand(conditional.falseValue());
-        setResult(conditional, emitConditional(conditional.condition(), tVal, fVal));
-    }
-
-    public Variable emitConditional(LogicNode node, Value trueValue, Value falseValue) {
-        if (node instanceof IsNullNode) {
-            IsNullNode isNullNode = (IsNullNode) node;
-            return emitConditionalMove(operand(isNullNode.object()), Constant.NULL_OBJECT, Condition.EQ, false, trueValue, falseValue);
-        } else if (node instanceof CompareNode) {
-            CompareNode compare = (CompareNode) node;
-            return emitConditionalMove(operand(compare.x()), operand(compare.y()), compare.condition(), compare.unorderedIsTrue(), trueValue, falseValue);
-        } else if (node instanceof LogicConstantNode) {
-            return emitMove(((LogicConstantNode) node).getValue() ? trueValue : falseValue);
-        } else if (node instanceof IntegerTestNode) {
-            IntegerTestNode test = (IntegerTestNode) node;
-            return emitIntegerTestMove(operand(test.x()), operand(test.y()), trueValue, falseValue);
-        } else {
-            throw GraalInternalError.unimplemented(node.toString());
-        }
-    }
-
->>>>>>> 3668fba7
     public abstract void emitJump(LabelRef label);
 
     public abstract void emitCompareBranch(Value left, Value right, Condition cond, boolean unorderedIsTrue, LabelRef trueDestination, LabelRef falseDestination, double trueDestinationProbability);
