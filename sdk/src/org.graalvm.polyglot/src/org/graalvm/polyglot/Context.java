--- conflicted
+++ resolved
@@ -258,7 +258,6 @@
     }
 
     /**
-<<<<<<< HEAD
      * Converts a host value to a polyglot value representation. This conversion is applied
      * implicitly whenever values are {@link #exportSymbol(String, Object) exported},
      * {@link Value#execute(Object...) execution} or {@link Value#newInstance(Object...)
@@ -387,7 +386,9 @@
      */
     public Value asValue(Object hostValue) {
         return impl.asValue(hostValue);
-=======
+    }
+
+    /**
      * Explicitly enters this context on the current thread. A context needs to be entered for any
      * operation to be performed. The context implicitly enters and leaves the context for every
      * operation. For example, before and after invoking the {@link Value#execute(Object...)
@@ -416,7 +417,6 @@
      */
     public void leave() {
         impl.explicitLeave();
->>>>>>> 2a05da48
     }
 
     /**
