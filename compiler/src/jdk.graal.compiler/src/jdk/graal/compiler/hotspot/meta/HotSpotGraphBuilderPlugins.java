--- conflicted
+++ resolved
@@ -66,7 +66,6 @@
 import java.math.BigInteger;
 import java.util.zip.CRC32;
 
-import jdk.graal.compiler.nodes.extended.ClassIsArrayNode;
 import org.graalvm.nativeimage.ImageInfo;
 import org.graalvm.word.LocationIdentity;
 
@@ -414,17 +413,6 @@
                     return true;
                 }
             });
-<<<<<<< HEAD
-            r.register(new InvocationPlugin("isArray", Receiver.class) {
-                @Override
-                public boolean apply(GraphBuilderContext b, ResolvedJavaMethod targetMethod, Receiver receiver) {
-                    LogicNode isArray = b.add(ClassIsArrayNode.create(b.getConstantReflection(), receiver.get(true)));
-                    b.addPush(JavaKind.Boolean, ConditionalNode.create(isArray, NodeView.DEFAULT));
-                    return true;
-                }
-            });
-=======
->>>>>>> f9370fb4
         }
         r.register(new InvocationPlugin("getSuperclass", Receiver.class) {
             @Override
