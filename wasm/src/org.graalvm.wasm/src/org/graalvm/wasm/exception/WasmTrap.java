/*
 * Copyright (c) 2019, Oracle and/or its affiliates. All rights reserved.
 * DO NOT ALTER OR REMOVE COPYRIGHT NOTICES OR THIS FILE HEADER.
 *
 * The Universal Permissive License (UPL), Version 1.0
 *
 * Subject to the condition set forth below, permission is hereby granted to any
 * person obtaining a copy of this software, associated documentation and/or
 * data (collectively the "Software"), free of charge and under any and all
 * copyright rights in the Software, and any and all patent rights owned or
 * freely licensable by each licensor hereunder covering either (i) the
 * unmodified Software as contributed to or provided by such licensor, or (ii)
 * the Larger Works (as defined below), to deal in both
 *
 * (a) the Software, and
 *
 * (b) any piece of software and/or hardware listed in the lrgrwrks.txt file if
 * one is included with the Software each a "Larger Work" to which the Software
 * is contributed by such licensors),
 *
 * without restriction, including without limitation the rights to copy, create
 * derivative works of, display, perform, and distribute the Software and make,
 * use, sell, offer for sale, import, export, have made, and have sold the
 * Software and the Larger Work(s), and to sublicense the foregoing rights on
 * either these or other terms.
 *
 * This license is subject to the following condition:
 *
 * The above copyright notice and either this complete permission notice or at a
 * minimum a reference to the UPL must be included in all copies or substantial
 * portions of the Software.
 *
 * THE SOFTWARE IS PROVIDED "AS IS", WITHOUT WARRANTY OF ANY KIND, EXPRESS OR
 * IMPLIED, INCLUDING BUT NOT LIMITED TO THE WARRANTIES OF MERCHANTABILITY,
 * FITNESS FOR A PARTICULAR PURPOSE AND NONINFRINGEMENT. IN NO EVENT SHALL THE
 * AUTHORS OR COPYRIGHT HOLDERS BE LIABLE FOR ANY CLAIM, DAMAGES OR OTHER
 * LIABILITY, WHETHER IN AN ACTION OF CONTRACT, TORT OR OTHERWISE, ARISING FROM,
 * OUT OF OR IN CONNECTION WITH THE SOFTWARE OR THE USE OR OTHER DEALINGS IN THE
 * SOFTWARE.
 */
package org.graalvm.wasm.exception;

import com.oracle.truffle.api.CompilerAsserts;
import com.oracle.truffle.api.CompilerDirectives.TruffleBoundary;
import com.oracle.truffle.api.exception.AbstractTruffleException;
import com.oracle.truffle.api.nodes.Node;
import org.graalvm.wasm.api.WebAssembly;

/**
 * Thrown when a WebAssembly program encounters a trap, as defined by the specification.
 */
public final class WasmTrap extends AbstractTruffleException {

    private static final long serialVersionUID = 8195809219857028793L;

    private WasmTrap(Node location, String message) {
        super(message, location);
        CompilerAsserts.neverPartOfCompilation();
    }

    @TruffleBoundary
    public static WasmTrap create(Node location, String message) {
        return new WasmTrap(location, message);
    }

    @TruffleBoundary
    public static WasmTrap format(Node location, String format, Object... args) {
        return new WasmTrap(location, String.format(format, args));
    }

    @TruffleBoundary
    public static WasmTrap format(Node location, String format, Object arg) {
        return new WasmTrap(location, String.format(format, arg));
    }
<<<<<<< HEAD

    @Override
    public Node getLocation() {
        return location;
    }

    @Override
    public Object getExceptionObject() {
        return new WebAssembly.RuntimeError(getMessage());
    }

    @SuppressWarnings("sync-override")
    @Override
    public Throwable fillInStackTrace() {
        return this;
    }

=======
>>>>>>> 0e82bb42
}<|MERGE_RESOLUTION|>--- conflicted
+++ resolved
@@ -41,10 +41,13 @@
 package org.graalvm.wasm.exception;
 
 import com.oracle.truffle.api.CompilerAsserts;
+import com.oracle.truffle.api.CompilerDirectives;
 import com.oracle.truffle.api.CompilerDirectives.TruffleBoundary;
 import com.oracle.truffle.api.exception.AbstractTruffleException;
+import com.oracle.truffle.api.interop.UnknownIdentifierException;
+import com.oracle.truffle.api.interop.UnsupportedMessageException;
+import com.oracle.truffle.api.library.ExportMessage;
 import com.oracle.truffle.api.nodes.Node;
-import org.graalvm.wasm.api.WebAssembly;
 
 /**
  * Thrown when a WebAssembly program encounters a trap, as defined by the specification.
@@ -72,24 +75,38 @@
     public static WasmTrap format(Node location, String format, Object arg) {
         return new WasmTrap(location, String.format(format, arg));
     }
-<<<<<<< HEAD
 
-    @Override
-    public Node getLocation() {
-        return location;
+    @ExportMessage
+    public boolean hasMembers() {
+        return true;
     }
 
-    @Override
-    public Object getExceptionObject() {
-        return new WebAssembly.RuntimeError(getMessage());
+    @ExportMessage
+    @SuppressWarnings({"unused", "static-method"})
+    final Object getMembers(boolean includeInternal) throws UnsupportedMessageException {
+        throw UnsupportedMessageException.create();
     }
 
-    @SuppressWarnings("sync-override")
-    @Override
-    public Throwable fillInStackTrace() {
-        return this;
+    @ExportMessage
+    @CompilerDirectives.TruffleBoundary
+    public Object readMember(String member) throws UnknownIdentifierException {
+        switch (member) {
+            case "message":
+                return getMessage();
+            default:
+                throw UnknownIdentifierException.create(member);
+        }
     }
 
-=======
->>>>>>> 0e82bb42
+    @ExportMessage
+    @CompilerDirectives.TruffleBoundary
+    public boolean isMemberReadable(String member) {
+        switch (member) {
+            case "message":
+                return true;
+            default:
+                return false;
+        }
+    }
+
 }