/*
 * Copyright (c) 2013, 2017, Oracle and/or its affiliates. All rights reserved.
 * DO NOT ALTER OR REMOVE COPYRIGHT NOTICES OR THIS FILE HEADER.
 *
 * This code is free software; you can redistribute it and/or modify it
 * under the terms of the GNU General Public License version 2 only, as
 * published by the Free Software Foundation.  Oracle designates this
 * particular file as subject to the "Classpath" exception as provided
 * by Oracle in the LICENSE file that accompanied this code.
 *
 * This code is distributed in the hope that it will be useful, but WITHOUT
 * ANY WARRANTY; without even the implied warranty of MERCHANTABILITY or
 * FITNESS FOR A PARTICULAR PURPOSE.  See the GNU General Public License
 * version 2 for more details (a copy is included in the LICENSE file that
 * accompanied this code).
 *
 * You should have received a copy of the GNU General Public License version
 * 2 along with this work; if not, write to the Free Software Foundation,
 * Inc., 51 Franklin St, Fifth Floor, Boston, MA 02110-1301 USA.
 *
 * Please contact Oracle, 500 Oracle Parkway, Redwood Shores, CA 94065 USA
 * or visit www.oracle.com if you need additional information or have any
 * questions.
 */
package com.oracle.svm.core.genscavenge;

import org.graalvm.compiler.word.Word;
import org.graalvm.nativeimage.PinnedObject;
import org.graalvm.nativeimage.impl.PinnedObjectSupport;
import org.graalvm.word.Pointer;
import org.graalvm.word.PointerBase;
import org.graalvm.word.UnsignedWord;

import com.oracle.svm.core.Uninterruptible;
import com.oracle.svm.core.feature.AutomaticallyRegisteredImageSingleton;
import com.oracle.svm.core.heap.ObjectHeader;
import com.oracle.svm.core.hub.DynamicHub;
import com.oracle.svm.core.hub.LayoutEncoding;
import com.oracle.svm.core.jdk.UninterruptibleUtils;
import com.oracle.svm.core.thread.VMOperation;

/** Support for pinning objects to a memory address with {@link PinnedObject}. */
final class PinnedObjectImpl implements PinnedObject {

    @AutomaticallyRegisteredImageSingleton(value = PinnedObjectSupport.class, onlyWith = UseSerialOrEpsilonGC.class)
    static class PinnedObjectSupportImpl implements PinnedObjectSupport {
        @Override
        public PinnedObject create(Object object) {
            PinnedObjectImpl result = new PinnedObjectImpl(object);
            PinnedObjectImpl.pushPinnedObject(result);
            return result;
        }

        @Override
        public boolean isPinned(Object object) {
            PinnedObjectImpl pin = HeapImpl.getHeapImpl().getPinHead().get();
            while (pin != null) {
                if (pin.open && pin.referent == object) {
                    return true;
                }
                pin = pin.next;
            }
            return false;
        }
    }

<<<<<<< HEAD
    @AutomaticFeature
    static class PinnedObjectFeature implements Feature {
        @Override
        public boolean isInConfiguration(IsInConfigurationAccess access) {
            return SubstrateOptions.useGraalCeGC();
        }

        @Override
        public void afterRegistration(AfterRegistrationAccess access) {
            ImageSingletons.add(PinnedObjectSupport.class, new PinnedObjectSupportImpl());
        }
    }

=======
>>>>>>> be4cb82a
    static void pushPinnedObject(PinnedObjectImpl newHead) {
        // To avoid ABA problems, the application may only push data. All other operations may only
        // be executed by the GC.
        HeapImpl heap = HeapImpl.getHeapImpl();
        UninterruptibleUtils.AtomicReference<PinnedObjectImpl> pinHead = heap.getPinHead();
        PinnedObjectImpl sampleHead;
        do {
            sampleHead = pinHead.get();
            newHead.next = sampleHead;
        } while (!pinHead.compareAndSet(sampleHead, newHead));
    }

    static PinnedObjectImpl getPinnedObjects() {
        assert VMOperation.isGCInProgress();
        UninterruptibleUtils.AtomicReference<PinnedObjectImpl> pinHead = HeapImpl.getHeapImpl().getPinHead();
        return pinHead.get();
    }

    static void setPinnedObjects(PinnedObjectImpl list) {
        assert VMOperation.isGCInProgress();
        UninterruptibleUtils.AtomicReference<PinnedObjectImpl> pinHead = HeapImpl.getHeapImpl().getPinHead();
        pinHead.set(list);
    }

    private final Object referent;

    private volatile boolean open = true;

    /** Successor on the singly-linked list maintained by {@linkplain #pushPinnedObject}. */
    private PinnedObjectImpl next;

    PinnedObjectImpl(Object object) {
        this.referent = object;
    }

    @Override
    @Uninterruptible(reason = "Called from uninterruptible code.", mayBeInlined = true)
    public void close() {
        assert open : "Should not call close() on a closed PinnedObject.";
        open = false;
    }

    @Override
    public Object getObject() {
        assert open : "Should not call getObject() on a closed PinnedObject.";
        return referent;
    }

    @Override
    public Pointer addressOfObject() {
        assert open : "Should not call addressOfObject() on a closed PinnedObject.";
        return Word.objectToUntrackedPointer(referent);
    }

    @Override
    @SuppressWarnings("unchecked")
    public <T extends PointerBase> T addressOfArrayElement(int index) {
        if (referent == null) {
            throw new NullPointerException("null PinnedObject");
        }
        DynamicHub hub = ObjectHeader.readDynamicHubFromObject(referent);
        UnsignedWord offsetOfArrayElement = LayoutEncoding.getArrayElementOffset(hub.getLayoutEncoding(), index);
        return (T) addressOfObject().add(offsetOfArrayElement);
    }

    public boolean isOpen() {
        return open;
    }

    public PinnedObjectImpl getNext() {
        return next;
    }

    void setNext(PinnedObjectImpl value) {
        // Avoid useless writes as those would dirty the card table unnecessarily.
        if (value != next) {
            this.next = value;
        }
    }
}<|MERGE_RESOLUTION|>--- conflicted
+++ resolved
@@ -42,7 +42,7 @@
 /** Support for pinning objects to a memory address with {@link PinnedObject}. */
 final class PinnedObjectImpl implements PinnedObject {
 
-    @AutomaticallyRegisteredImageSingleton(value = PinnedObjectSupport.class, onlyWith = UseSerialOrEpsilonGC.class)
+    @AutomaticallyRegisteredImageSingleton(value = PinnedObjectSupport.class, onlyWith = UseGraalCeGC.class)
     static class PinnedObjectSupportImpl implements PinnedObjectSupport {
         @Override
         public PinnedObject create(Object object) {
@@ -64,22 +64,6 @@
         }
     }
 
-<<<<<<< HEAD
-    @AutomaticFeature
-    static class PinnedObjectFeature implements Feature {
-        @Override
-        public boolean isInConfiguration(IsInConfigurationAccess access) {
-            return SubstrateOptions.useGraalCeGC();
-        }
-
-        @Override
-        public void afterRegistration(AfterRegistrationAccess access) {
-            ImageSingletons.add(PinnedObjectSupport.class, new PinnedObjectSupportImpl());
-        }
-    }
-
-=======
->>>>>>> be4cb82a
     static void pushPinnedObject(PinnedObjectImpl newHead) {
         // To avoid ABA problems, the application may only push data. All other operations may only
         // be executed by the GC.
